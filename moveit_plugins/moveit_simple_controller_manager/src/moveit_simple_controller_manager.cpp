/*********************************************************************
 * Software License Agreement (BSD License)
 *
 *  Copyright (c) 2013, Unbounded Robotics Inc.
 *  Copyright (c) 2012, Willow Garage, Inc.
 *  All rights reserved.
 *
 *  Redistribution and use in source and binary forms, with or without
 *  modification, are permitted provided that the following conditions
 *  are met:
 *
 *   * Redistributions of source code must retain the above copyright
 *     notice, this list of conditions and the following disclaimer.
 *   * Redistributions in binary form must reproduce the above
 *     copyright notice, this list of conditions and the following
 *     disclaimer in the documentation and/or other materials provided
 *     with the distribution.
 *   * Neither the name of the Willow Garage nor the names of its
 *     contributors may be used to endorse or promote products derived
 *     from this software without specific prior written permission.
 *
 *  THIS SOFTWARE IS PROVIDED BY THE COPYRIGHT HOLDERS AND CONTRIBUTORS
 *  "AS IS" AND ANY EXPRESS OR IMPLIED WARRANTIES, INCLUDING, BUT NOT
 *  LIMITED TO, THE IMPLIED WARRANTIES OF MERCHANTABILITY AND FITNESS
 *  FOR A PARTICULAR PURPOSE ARE DISCLAIMED. IN NO EVENT SHALL THE
 *  COPYRIGHT OWNER OR CONTRIBUTORS BE LIABLE FOR ANY DIRECT, INDIRECT,
 *  INCIDENTAL, SPECIAL, EXEMPLARY, OR CONSEQUENTIAL DAMAGES (INCLUDING,
 *  BUT NOT LIMITED TO, PROCUREMENT OF SUBSTITUTE GOODS OR SERVICES;
 *  LOSS OF USE, DATA, OR PROFITS; OR BUSINESS INTERRUPTION) HOWEVER
 *  CAUSED AND ON ANY THEORY OF LIABILITY, WHETHER IN CONTRACT, STRICT
 *  LIABILITY, OR TORT (INCLUDING NEGLIGENCE OR OTHERWISE) ARISING IN
 *  ANY WAY OUT OF THE USE OF THIS SOFTWARE, EVEN IF ADVISED OF THE
 *  POSSIBILITY OF SUCH DAMAGE.
 *********************************************************************/

/* Author: Michael Ferguson, Ioan Sucan, E. Gil Jones */

#include <rclcpp/rclcpp.hpp>
#include <moveit_simple_controller_manager/action_based_controller_handle.h>
#include <moveit_simple_controller_manager/gripper_controller_handle.h>
#include <moveit_simple_controller_manager/follow_joint_trajectory_controller_handle.h>
#include <boost/algorithm/string/join.hpp>
#include <pluginlib/class_list_macros.hpp>
#include <algorithm>
#include <map>

namespace moveit_simple_controller_manager
{
static const rclcpp::Logger LOGGER = rclcpp::get_logger("moveit.plugins.moveit_simple_controller_manager");
static const std::string PARAM_BASE_NAME = "moveit_simple_controller_manager";
class MoveItSimpleControllerManager : public moveit_controller_manager::MoveItControllerManager
{
public:
  MoveItSimpleControllerManager() = default;

  ~MoveItSimpleControllerManager() override = default;

  void initialize(const rclcpp::Node::SharedPtr& node) override
  {
    node_ = node;
    if (!node_->has_parameter(PARAM_BASE_NAME + ".controller_names"))
    {
      RCLCPP_ERROR_STREAM(LOGGER, "No controller_names specified.");
      return;
    }
    rclcpp::Parameter controller_names_param;
    node_->get_parameter(PARAM_BASE_NAME + ".controller_names", controller_names_param);
    if (controller_names_param.get_type() != rclcpp::ParameterType::PARAMETER_STRING_ARRAY)
    {
      RCLCPP_ERROR(LOGGER, "Parameter controller_names should be specified as a string array");
      return;
    }
    std::vector<std::string> controller_names = controller_names_param.as_string_array();
    /* actually create each controller */
    for (const std::string& controller_name : controller_names)
    {
      try
      {
        std::string action_ns;
        if (!node_->get_parameter(PARAM_BASE_NAME + "." + controller_name + ".action_ns", action_ns))
        {
          RCLCPP_ERROR_STREAM(LOGGER, "No action namespace specified for controller " << controller_name);
          RCLCPP_ERROR_STREAM(LOGGER, "Parameter: " << (PARAM_BASE_NAME + "." + controller_name + ".action"));
          continue;
        }

        std::string type;
        if (!node_->get_parameter(PARAM_BASE_NAME + "." + controller_name + ".type", type))
        {
          RCLCPP_ERROR_STREAM(LOGGER, "No type specified for controller " << controller_name);
          continue;
        }

        std::vector<std::string> controller_joints;
        if (!node_->get_parameter(PARAM_BASE_NAME + "." + controller_name + ".joints", controller_joints) ||
            controller_joints.empty())
        {
<<<<<<< HEAD
          RCLCPP_ERROR_STREAM(LOGGER, "No joints specified for controller " << controller_name);
=======
          ROS_ERROR_STREAM_NAMED(LOGNAME,
                                 "The list of joints for controller " << name << " is not specified as an array");
>>>>>>> 7ad2bc7b
          continue;
        }

        ActionBasedControllerHandleBasePtr new_handle;
        if (type == "GripperCommand")
        {
          new_handle = std::make_shared<GripperControllerHandle>(node_, controller_name, action_ns);
          if (static_cast<GripperControllerHandle*>(new_handle.get())->isConnected())
          {
            bool parallel_gripper = false;
            if (node_->get_parameter(PARAM_BASE_NAME + ".parallel", parallel_gripper) && parallel_gripper)
            {
              if (controller_joints.size() != 2)
              {
                RCLCPP_ERROR_STREAM(LOGGER, "Parallel Gripper requires exactly two joints, " << controller_joints.size()
                                                                                             << " are specified");
                continue;
              }
              static_cast<GripperControllerHandle*>(new_handle.get())
                  ->setParallelJawGripper(controller_joints[0], controller_joints[1]);
            }
            else
            {
<<<<<<< HEAD
              std::string command_joint;
              if (!node_->get_parameter(PARAM_BASE_NAME + ".command_joint", command_joint))
                command_joint = controller_joints[0];

              static_cast<GripperControllerHandle*>(new_handle.get())->setCommandJoint(command_joint);
=======
              if (controller_list[i].hasMember("command_joint"))
                static_cast<GripperControllerHandle*>(new_handle.get())
                    ->setCommandJoint(controller_list[i]["command_joint"]);
              else
                static_cast<GripperControllerHandle*>(new_handle.get())->setCommandJoint(controller_list[i]["joints"][0]);
>>>>>>> 7ad2bc7b
            }

            bool allow_failure;
            node_->get_parameter_or(PARAM_BASE_NAME + ".allow_failure", allow_failure, false);
            static_cast<GripperControllerHandle*>(new_handle.get())->allowFailure(allow_failure);

            RCLCPP_INFO_STREAM(LOGGER, "Added GripperCommand controller for " << controller_name);
            controllers_[controller_name] = new_handle;
          }
        }
        else if (type == "FollowJointTrajectory")
        {
          auto h = new FollowJointTrajectoryControllerHandle(node_, controller_name, action_ns);
          new_handle.reset(h);
          if (h->isConnected())
          {
            RCLCPP_INFO_STREAM(LOGGER, "Added FollowJointTrajectory controller for " << controller_name);
            controllers_[controller_name] = new_handle;
          }
        }
        else
        {
          RCLCPP_ERROR_STREAM(LOGGER, "Unknown controller type: " << type);
          continue;
        }
        if (!controllers_[controller_name])
        {
          controllers_.erase(controller_name);
          continue;
        }

        moveit_controller_manager::MoveItControllerManager::ControllerState state;
        node_->get_parameter_or(PARAM_BASE_NAME + "." + controller_name + ".default", state.default_, false);
        state.active_ = true;

        controller_states_[controller_name] = state;

        /* add list of joints, used by controller manager and MoveIt */
        for (const std::string& controller_joint : controller_joints)
          new_handle->addJoint(controller_joint);
      }
      catch (...)
      {
        RCLCPP_ERROR_STREAM(LOGGER, "Caught unknown exception while parsing controller information");
      }
    }
  }
  /*
   * Get a controller, by controller name (which was specified in the controllers.yaml
   */
  moveit_controller_manager::MoveItControllerHandlePtr getControllerHandle(const std::string& name) override
  {
    std::map<std::string, ActionBasedControllerHandleBasePtr>::const_iterator it = controllers_.find(name);
    if (it != controllers_.end())
      return static_cast<moveit_controller_manager::MoveItControllerHandlePtr>(it->second);
    else
      RCLCPP_FATAL_STREAM(LOGGER, "No such controller: " << name);
    return moveit_controller_manager::MoveItControllerHandlePtr();
  }

  /*
   * Get the list of controller names.
   */
  void getControllersList(std::vector<std::string>& names) override
  {
    for (std::map<std::string, ActionBasedControllerHandleBasePtr>::const_iterator it = controllers_.begin();
         it != controllers_.end(); ++it)
      names.push_back(it->first);
    RCLCPP_INFO_STREAM(LOGGER, "Returned " << names.size() << " controllers in list");
  }

  /*
   * This plugin assumes that all controllers are already active -- and if they are not, well, it has no way to deal
   * with it anyways!
   */
  void getActiveControllers(std::vector<std::string>& names) override
  {
    getControllersList(names);
  }

  /*
   * Controller must be loaded to be active, see comment above about active controllers...
   */
  virtual void getLoadedControllers(std::vector<std::string>& names)
  {
    getControllersList(names);
  }

  /*
   * Get the list of joints that a controller can control.
   */
  void getControllerJoints(const std::string& name, std::vector<std::string>& joints) override
  {
    std::map<std::string, ActionBasedControllerHandleBasePtr>::const_iterator it = controllers_.find(name);
    if (it != controllers_.end())
    {
      it->second->getJoints(joints);
    }
    else
    {
<<<<<<< HEAD
      RCLCPP_WARN(LOGGER, "The joints for controller '%s' are not known. Perhaps the controller configuration is "
                          "not loaded on the param server?",
                  name.c_str());
=======
      ROS_WARN_NAMED(LOGNAME,
                     "The joints for controller '%s' are not known. Perhaps the controller configuration is "
                     "not loaded on the param server?",
                     name.c_str());
>>>>>>> 7ad2bc7b
      joints.clear();
    }
  }

  moveit_controller_manager::MoveItControllerManager::ControllerState
  getControllerState(const std::string& name) override
  {
    return controller_states_[name];
  }

  /* Cannot switch our controllers */
  bool switchControllers(const std::vector<std::string>& /* activate */,
                         const std::vector<std::string>& /* deactivate */) override
  {
    return false;
  }

protected:
  rclcpp::Node::SharedPtr node_;
  std::map<std::string, ActionBasedControllerHandleBasePtr> controllers_;
  std::map<std::string, moveit_controller_manager::MoveItControllerManager::ControllerState> controller_states_;
};

}  // end namespace moveit_simple_controller_manager

PLUGINLIB_EXPORT_CLASS(moveit_simple_controller_manager::MoveItSimpleControllerManager,
                       moveit_controller_manager::MoveItControllerManager);<|MERGE_RESOLUTION|>--- conflicted
+++ resolved
@@ -95,12 +95,7 @@
         if (!node_->get_parameter(PARAM_BASE_NAME + "." + controller_name + ".joints", controller_joints) ||
             controller_joints.empty())
         {
-<<<<<<< HEAD
           RCLCPP_ERROR_STREAM(LOGGER, "No joints specified for controller " << controller_name);
-=======
-          ROS_ERROR_STREAM_NAMED(LOGNAME,
-                                 "The list of joints for controller " << name << " is not specified as an array");
->>>>>>> 7ad2bc7b
           continue;
         }
 
@@ -124,19 +119,11 @@
             }
             else
             {
-<<<<<<< HEAD
               std::string command_joint;
               if (!node_->get_parameter(PARAM_BASE_NAME + ".command_joint", command_joint))
                 command_joint = controller_joints[0];
 
               static_cast<GripperControllerHandle*>(new_handle.get())->setCommandJoint(command_joint);
-=======
-              if (controller_list[i].hasMember("command_joint"))
-                static_cast<GripperControllerHandle*>(new_handle.get())
-                    ->setCommandJoint(controller_list[i]["command_joint"]);
-              else
-                static_cast<GripperControllerHandle*>(new_handle.get())->setCommandJoint(controller_list[i]["joints"][0]);
->>>>>>> 7ad2bc7b
             }
 
             bool allow_failure;
@@ -237,16 +224,10 @@
     }
     else
     {
-<<<<<<< HEAD
-      RCLCPP_WARN(LOGGER, "The joints for controller '%s' are not known. Perhaps the controller configuration is "
-                          "not loaded on the param server?",
+      RCLCPP_WARN(LOGGER,
+                  "The joints for controller '%s' are not known. Perhaps the controller configuration is "
+                  "not loaded on the param server?",
                   name.c_str());
-=======
-      ROS_WARN_NAMED(LOGNAME,
-                     "The joints for controller '%s' are not known. Perhaps the controller configuration is "
-                     "not loaded on the param server?",
-                     name.c_str());
->>>>>>> 7ad2bc7b
       joints.clear();
     }
   }
