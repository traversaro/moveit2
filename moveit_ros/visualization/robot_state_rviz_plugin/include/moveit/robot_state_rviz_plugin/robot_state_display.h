--- conflicted
+++ resolved
@@ -117,15 +117,9 @@
 
   RobotStateVisualizationPtr robot_;
   rdf_loader::RDFLoaderPtr rdf_loader_;
-<<<<<<< HEAD
-  robot_model::RobotModelConstPtr robot_model_;
-  robot_state::RobotStatePtr robot_state_;
-  std::map<std::string, std_msgs::msg::ColorRGBA> highlights_;
-=======
   moveit::core::RobotModelConstPtr robot_model_;
   moveit::core::RobotStatePtr robot_state_;
-  std::map<std::string, std_msgs::ColorRGBA> highlights_;
->>>>>>> a5864ccc
+  std::map<std::string, std_msgs::msg::ColorRGBA> highlights_;
   bool update_state_;
   bool load_robot_model_;  // for delayed robot initialization
 
