--- conflicted
+++ resolved
@@ -50,11 +50,7 @@
 {
 namespace planning_interface
 {
-<<<<<<< HEAD
-MOVEIT_CLASS_FORWARD(MoveItCpp)
-=======
-MOVEIT_CLASS_FORWARD(MoveItCpp);  // Defines MoveItCppPtr, ConstPtr, WeakPtr... etc
->>>>>>> 382aa5a8
+MOVEIT_CLASS_FORWARD(MoveItCpp)  // Defines MoveItCppPtr, ConstPtr, WeakPtr... etc
 
 class MoveItCpp
 {
