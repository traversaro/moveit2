/*********************************************************************
 * Software License Agreement (BSD License)
 *
 *  Copyright (c) 2012, Willow Garage, Inc.
 *  All rights reserved.
 *
 *  Redistribution and use in source and binary forms, with or without
 *  modification, are permitted provided that the following conditions
 *  are met:
 *
 *   * Redistributions of source code must retain the above copyright
 *     notice, this list of conditions and the following disclaimer.
 *   * Redistributions in binary form must reproduce the above
 *     copyright notice, this list of conditions and the following
 *     disclaimer in the documentation and/or other materials provided
 *     with the distribution.
 *   * Neither the name of Willow Garage nor the names of its
 *     contributors may be used to endorse or promote products derived
 *     from this software without specific prior written permission.
 *
 *  THIS SOFTWARE IS PROVIDED BY THE COPYRIGHT HOLDERS AND CONTRIBUTORS
 *  "AS IS" AND ANY EXPRESS OR IMPLIED WARRANTIES, INCLUDING, BUT NOT
 *  LIMITED TO, THE IMPLIED WARRANTIES OF MERCHANTABILITY AND FITNESS
 *  FOR A PARTICULAR PURPOSE ARE DISCLAIMED. IN NO EVENT SHALL THE
 *  COPYRIGHT OWNER OR CONTRIBUTORS BE LIABLE FOR ANY DIRECT, INDIRECT,
 *  INCIDENTAL, SPECIAL, EXEMPLARY, OR CONSEQUENTIAL DAMAGES (INCLUDING,
 *  BUT NOT LIMITED TO, PROCUREMENT OF SUBSTITUTE GOODS OR SERVICES;
 *  LOSS OF USE, DATA, OR PROFITS; OR BUSINESS INTERRUPTION) HOWEVER
 *  CAUSED AND ON ANY THEORY OF LIABILITY, WHETHER IN CONTRACT, STRICT
 *  LIABILITY, OR TORT (INCLUDING NEGLIGENCE OR OTHERWISE) ARISING IN
 *  ANY WAY OUT OF THE USE OF THIS SOFTWARE, EVEN IF ADVISED OF THE
 *  POSSIBILITY OF SUCH DAMAGE.
 *********************************************************************/

/* Author: Ioan Sucan, Sachin Chitta */

#include <moveit/planning_scene_interface/planning_scene_interface.h>
#include <moveit/move_group/capability_names.h>
#include <moveit_msgs/srv/get_planning_scene.hpp>
#include <moveit_msgs/srv/apply_planning_scene.hpp>
#include <algorithm>

namespace moveit
{
namespace planning_interface
{
static const rclcpp::Logger LOGGER = rclcpp::get_logger("moveit_ros.planning_scene_interface.planning_scene_interface");

class PlanningSceneInterface::PlanningSceneInterfaceImpl
{
public:
  explicit PlanningSceneInterfaceImpl(const std::string& ns = "", bool wait = true)
  {
    rclcpp::NodeOptions options;
    options.arguments({ "--ros-args", "-r",
                        "__node:=" + std::string("planning_scene_interface_") +
                            std::to_string(reinterpret_cast<std::size_t>(this)) });
    node_ = rclcpp::Node::make_shared("_", ns, options);
    planning_scene_diff_publisher_ = node_->create_publisher<moveit_msgs::msg::PlanningScene>("planning_scene", 1);
    planning_scene_service_ =
        node_->create_client<moveit_msgs::srv::GetPlanningScene>(move_group::GET_PLANNING_SCENE_SERVICE_NAME);
    apply_planning_scene_service_ =
        node_->create_client<moveit_msgs::srv::ApplyPlanningScene>(move_group::APPLY_PLANNING_SCENE_SERVICE_NAME);

    if (wait)
    {
      waitForService(std::static_pointer_cast<rclcpp::ClientBase>(planning_scene_service_));
      waitForService(std::static_pointer_cast<rclcpp::ClientBase>(apply_planning_scene_service_));
    }
  }

  std::vector<std::string> getKnownObjectNames(bool with_type)
  {
    auto request = std::make_shared<moveit_msgs::srv::GetPlanningScene::Request>();
    moveit_msgs::srv::GetPlanningScene::Response::SharedPtr response;
    std::vector<std::string> result;
    request->components.components = request->components.WORLD_OBJECT_NAMES;

    auto res = planning_scene_service_->async_send_request(request);
    if (rclcpp::spin_until_future_complete(node_, res) != rclcpp::FutureReturnCode::SUCCESS)
    {
      return result;
    }
    response = res.get();

    if (with_type)
    {
      for (const moveit_msgs::msg::CollisionObject& collision_object : response->scene.world.collision_objects)
        if (!collision_object.type.key.empty())
          result.push_back(collision_object.id);
    }
    else
    {
      for (const moveit_msgs::msg::CollisionObject& collision_object : response->scene.world.collision_objects)
        result.push_back(collision_object.id);
    }
    return result;
  }

  std::vector<std::string> getKnownObjectNamesInROI(double minx, double miny, double minz, double maxx, double maxy,
                                                    double maxz, bool with_type, std::vector<std::string>& types)
  {
    auto request = std::make_shared<moveit_msgs::srv::GetPlanningScene::Request>();
    moveit_msgs::srv::GetPlanningScene::Response::SharedPtr response;
    std::vector<std::string> result;
    request->components.components = request->components.WORLD_OBJECT_GEOMETRY;

    auto res = planning_scene_service_->async_send_request(request);
    if (rclcpp::spin_until_future_complete(node_, res) != rclcpp::FutureReturnCode::SUCCESS)
    {
      RCLCPP_WARN(LOGGER, "Could not call planning scene service to get object names");
      return result;
    }
    response = res.get();

    for (const moveit_msgs::msg::CollisionObject& collision_object : response->scene.world.collision_objects)
    {
      if (with_type && collision_object.type.key.empty())
        continue;
      if (collision_object.mesh_poses.empty() && collision_object.primitive_poses.empty())
        continue;
      bool good = true;
      for (const geometry_msgs::msg::Pose& mesh_pose : collision_object.mesh_poses)
        if (!(mesh_pose.position.x >= minx && mesh_pose.position.x <= maxx && mesh_pose.position.y >= miny &&
              mesh_pose.position.y <= maxy && mesh_pose.position.z >= minz && mesh_pose.position.z <= maxz))
        {
          good = false;
          break;
        }
      for (const geometry_msgs::msg::Pose& primitive_pose : collision_object.primitive_poses)
        if (!(primitive_pose.position.x >= minx && primitive_pose.position.x <= maxx &&
              primitive_pose.position.y >= miny && primitive_pose.position.y <= maxy &&
              primitive_pose.position.z >= minz && primitive_pose.position.z <= maxz))
        {
          good = false;
          break;
        }
      if (good)
      {
        result.push_back(collision_object.id);
        if (with_type)
          types.push_back(collision_object.type.key);
      }
    }
    return result;
  }

  std::map<std::string, geometry_msgs::msg::Pose> getObjectPoses(const std::vector<std::string>& object_ids)
  {
    auto request = std::make_shared<moveit_msgs::srv::GetPlanningScene::Request>();
    moveit_msgs::srv::GetPlanningScene::Response::SharedPtr response;
    std::map<std::string, geometry_msgs::msg::Pose> result;
    request->components.components = request->components.WORLD_OBJECT_GEOMETRY;

    auto res = planning_scene_service_->async_send_request(request);
    if (rclcpp::spin_until_future_complete(node_, res) == rclcpp::FutureReturnCode::SUCCESS)
    {
      response = res.get();
      for (const moveit_msgs::msg::CollisionObject& collision_object : response->scene.world.collision_objects)
      {
<<<<<<< HEAD
        if (std::find(object_ids.begin(), object_ids.end(), collision_object.id) != object_ids.end())
        {
          if (collision_object.mesh_poses.empty() && collision_object.primitive_poses.empty())
            continue;
          if (!collision_object.mesh_poses.empty())
            result[collision_object.id] = collision_object.mesh_poses[0];
          else
            result[collision_object.id] = collision_object.primitive_poses[0];
        }
=======
        result[collision_object.id] = collision_object.pose;
>>>>>>> a0ee2020
      }
    }
    else
      RCLCPP_WARN(LOGGER, "Could not call planning scene service to get object names");

    return result;
  }

  std::map<std::string, moveit_msgs::msg::CollisionObject> getObjects(const std::vector<std::string>& object_ids)
  {
    auto request = std::make_shared<moveit_msgs::srv::GetPlanningScene::Request>();
    moveit_msgs::srv::GetPlanningScene::Response::SharedPtr response;
    std::map<std::string, moveit_msgs::msg::CollisionObject> result;
    request->components.components = request->components.WORLD_OBJECT_GEOMETRY;

    auto res = planning_scene_service_->async_send_request(request);
    if (rclcpp::spin_until_future_complete(node_, res) != rclcpp::FutureReturnCode::SUCCESS)
    {
      RCLCPP_WARN(LOGGER, "Could not call planning scene service to get object geometries");
      return result;
    }
    response = res.get();

    for (const moveit_msgs::msg::CollisionObject& collision_object : response->scene.world.collision_objects)
    {
      if (object_ids.empty() || std::find(object_ids.begin(), object_ids.end(), collision_object.id) != object_ids.end())
      {
        result[collision_object.id] = collision_object;
      }
    }
    return result;
  }

  std::map<std::string, moveit_msgs::msg::AttachedCollisionObject>
  getAttachedObjects(const std::vector<std::string>& object_ids)
  {
    auto request = std::make_shared<moveit_msgs::srv::GetPlanningScene::Request>();
    moveit_msgs::srv::GetPlanningScene::Response::SharedPtr response;
    std::map<std::string, moveit_msgs::msg::AttachedCollisionObject> result;
    request->components.components = request->components.ROBOT_STATE_ATTACHED_OBJECTS;

    auto res = planning_scene_service_->async_send_request(request);
    if (rclcpp::spin_until_future_complete(node_, res) != rclcpp::FutureReturnCode::SUCCESS)
    {
      RCLCPP_WARN(LOGGER, "Could not call planning scene service to get attached object geometries");
      return result;
    }
    response = res.get();

    for (const moveit_msgs::msg::AttachedCollisionObject& attached_collision_object :
         response->scene.robot_state.attached_collision_objects)
    {
      if (object_ids.empty() ||
          std::find(object_ids.begin(), object_ids.end(), attached_collision_object.object.id) != object_ids.end())
      {
        result[attached_collision_object.object.id] = attached_collision_object;
      }
    }
    return result;
  }

  bool applyPlanningScene(const moveit_msgs::msg::PlanningScene& planning_scene)
  {
    auto request = std::make_shared<moveit_msgs::srv::ApplyPlanningScene::Request>();
    moveit_msgs::srv::ApplyPlanningScene::Response::SharedPtr response;
    request->scene = planning_scene;

    auto res = apply_planning_scene_service_->async_send_request(request);
    if (rclcpp::spin_until_future_complete(node_, res) != rclcpp::FutureReturnCode::SUCCESS)
    {
      RCLCPP_WARN(LOGGER, "Failed to call ApplyPlanningScene service");
    }
    response = res.get();
    return response->success;
  }

  void addCollisionObjects(const std::vector<moveit_msgs::msg::CollisionObject>& collision_objects,
                           const std::vector<moveit_msgs::msg::ObjectColor>& object_colors) const
  {
    moveit_msgs::msg::PlanningScene planning_scene;
    planning_scene.world.collision_objects = collision_objects;
    planning_scene.object_colors = object_colors;

    for (size_t i = 0; i < planning_scene.object_colors.size(); ++i)
    {
      if (planning_scene.object_colors[i].id.empty() && i < collision_objects.size())
        planning_scene.object_colors[i].id = collision_objects[i].id;
      else
        break;
    }

    planning_scene.is_diff = true;
    planning_scene_diff_publisher_->publish(planning_scene);
  }

  void removeCollisionObjects(const std::vector<std::string>& object_ids) const
  {
    moveit_msgs::msg::PlanningScene planning_scene;
    moveit_msgs::msg::CollisionObject object;
    for (const std::string& object_id : object_ids)
    {
      object.id = object_id;
      object.operation = object.REMOVE;
      planning_scene.world.collision_objects.push_back(object);
    }
    planning_scene.is_diff = true;
    planning_scene_diff_publisher_->publish(planning_scene);
  }

private:
  void waitForService(std::shared_ptr<rclcpp::ClientBase> srv)
  {
    // rclcpp::Duration time_before_warning(5.0);
    // srv.waitForExistence(time_before_warning);
    std::chrono::duration<double> d(5.0);
    srv->wait_for_service(std::chrono::duration_cast<std::chrono::nanoseconds>(d));
    if (!srv->service_is_ready())
    {
      RCLCPP_WARN_STREAM(LOGGER, "service '" << srv->get_service_name() << "' not advertised yet. Continue waiting...");
      srv->wait_for_service();
    }
  }

  rclcpp::Node::SharedPtr node_;
  rclcpp::Client<moveit_msgs::srv::GetPlanningScene>::SharedPtr planning_scene_service_;
  rclcpp::Client<moveit_msgs::srv::ApplyPlanningScene>::SharedPtr apply_planning_scene_service_;
  rclcpp::Publisher<moveit_msgs::msg::PlanningScene>::SharedPtr planning_scene_diff_publisher_;
  moveit::core::RobotModelConstPtr robot_model_;
};

PlanningSceneInterface::PlanningSceneInterface(const std::string& ns, bool wait)
{
  impl_ = new PlanningSceneInterfaceImpl(ns, wait);
}

PlanningSceneInterface::~PlanningSceneInterface()
{
  delete impl_;
}

std::vector<std::string> PlanningSceneInterface::getKnownObjectNames(bool with_type)
{
  return impl_->getKnownObjectNames(with_type);
}

std::vector<std::string> PlanningSceneInterface::getKnownObjectNamesInROI(double minx, double miny, double minz,
                                                                          double maxx, double maxy, double maxz,
                                                                          bool with_type,
                                                                          std::vector<std::string>& types)
{
  return impl_->getKnownObjectNamesInROI(minx, miny, minz, maxx, maxy, maxz, with_type, types);
}

std::map<std::string, geometry_msgs::msg::Pose>
PlanningSceneInterface::getObjectPoses(const std::vector<std::string>& object_ids)
{
  return impl_->getObjectPoses(object_ids);
}

std::map<std::string, moveit_msgs::msg::CollisionObject>
PlanningSceneInterface::getObjects(const std::vector<std::string>& object_ids)
{
  return impl_->getObjects(object_ids);
}

std::map<std::string, moveit_msgs::msg::AttachedCollisionObject>
PlanningSceneInterface::getAttachedObjects(const std::vector<std::string>& object_ids)
{
  return impl_->getAttachedObjects(object_ids);
}

bool PlanningSceneInterface::applyCollisionObject(const moveit_msgs::msg::CollisionObject& collision_object)
{
  moveit_msgs::msg::PlanningScene ps;
  ps.robot_state.is_diff = true;
  ps.is_diff = true;
  ps.world.collision_objects.reserve(1);
  ps.world.collision_objects.push_back(collision_object);
  return applyPlanningScene(ps);
}

bool PlanningSceneInterface::applyCollisionObject(const moveit_msgs::msg::CollisionObject& collision_object,
                                                  const std_msgs::msg::ColorRGBA& object_color)
{
  moveit_msgs::msg::PlanningScene ps;
  ps.robot_state.is_diff = true;
  ps.is_diff = true;
  ps.world.collision_objects.reserve(1);
  ps.world.collision_objects.push_back(collision_object);
  moveit_msgs::msg::ObjectColor oc;
  oc.id = collision_object.id;
  oc.color = object_color;
  ps.object_colors.push_back(oc);
  return applyPlanningScene(ps);
}

bool PlanningSceneInterface::applyCollisionObjects(
    const std::vector<moveit_msgs::msg::CollisionObject>& collision_objects,
    const std::vector<moveit_msgs::msg::ObjectColor>& object_colors)
{
  moveit_msgs::msg::PlanningScene ps;
  ps.robot_state.is_diff = true;
  ps.is_diff = true;
  ps.world.collision_objects = collision_objects;
  ps.object_colors = object_colors;

  for (size_t i = 0; i < ps.object_colors.size(); ++i)
  {
    if (ps.object_colors[i].id.empty() && i < collision_objects.size())
      ps.object_colors[i].id = collision_objects[i].id;
    else
      break;
  }

  return applyPlanningScene(ps);
}

bool PlanningSceneInterface::applyAttachedCollisionObject(
    const moveit_msgs::msg::AttachedCollisionObject& collision_object)
{
  moveit_msgs::msg::PlanningScene ps;
  ps.robot_state.is_diff = true;
  ps.is_diff = true;
  ps.robot_state.attached_collision_objects.reserve(1);
  ps.robot_state.attached_collision_objects.push_back(collision_object);
  return applyPlanningScene(ps);
}

bool PlanningSceneInterface::applyAttachedCollisionObjects(
    const std::vector<moveit_msgs::msg::AttachedCollisionObject>& collision_objects)
{
  moveit_msgs::msg::PlanningScene ps;
  ps.robot_state.is_diff = true;
  ps.is_diff = true;
  ps.robot_state.attached_collision_objects = collision_objects;
  return applyPlanningScene(ps);
}

bool PlanningSceneInterface::applyPlanningScene(const moveit_msgs::msg::PlanningScene& ps)
{
  return impl_->applyPlanningScene(ps);
}

void PlanningSceneInterface::addCollisionObjects(const std::vector<moveit_msgs::msg::CollisionObject>& collision_objects,
                                                 const std::vector<moveit_msgs::msg::ObjectColor>& object_colors) const
{
  impl_->addCollisionObjects(collision_objects, object_colors);
}

void PlanningSceneInterface::removeCollisionObjects(const std::vector<std::string>& object_ids) const
{
  impl_->removeCollisionObjects(object_ids);
}
}  // namespace planning_interface
}  // namespace moveit<|MERGE_RESOLUTION|>--- conflicted
+++ resolved
@@ -158,24 +158,12 @@
       response = res.get();
       for (const moveit_msgs::msg::CollisionObject& collision_object : response->scene.world.collision_objects)
       {
-<<<<<<< HEAD
         if (std::find(object_ids.begin(), object_ids.end(), collision_object.id) != object_ids.end())
         {
-          if (collision_object.mesh_poses.empty() && collision_object.primitive_poses.empty())
-            continue;
-          if (!collision_object.mesh_poses.empty())
-            result[collision_object.id] = collision_object.mesh_poses[0];
-          else
-            result[collision_object.id] = collision_object.primitive_poses[0];
+          result[collision_object.id] = collision_object.pose;
         }
-=======
-        result[collision_object.id] = collision_object.pose;
->>>>>>> a0ee2020
       }
     }
-    else
-      RCLCPP_WARN(LOGGER, "Could not call planning scene service to get object names");
-
     return result;
   }
 
