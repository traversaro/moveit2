/*********************************************************************
 * Software License Agreement (BSD License)
 *
 *  Copyright (c) 2012, Willow Garage, Inc.
 *  All rights reserved.
 *
 *  Redistribution and use in source and binary forms, with or without
 *  modification, are permitted provided that the following conditions
 *  are met:
 *
 *   * Redistributions of source code must retain the above copyright
 *     notice, this list of conditions and the following disclaimer.
 *   * Redistributions in binary form must reproduce the above
 *     copyright notice, this list of conditions and the following
 *     disclaimer in the documentation and/or other materials provided
 *     with the distribution.
 *   * Neither the name of Willow Garage nor the names of its
 *     contributors may be used to endorse or promote products derived
 *     from this software without specific prior written permission.
 *
 *  THIS SOFTWARE IS PROVIDED BY THE COPYRIGHT HOLDERS AND CONTRIBUTORS
 *  "AS IS" AND ANY EXPRESS OR IMPLIED WARRANTIES, INCLUDING, BUT NOT
 *  LIMITED TO, THE IMPLIED WARRANTIES OF MERCHANTABILITY AND FITNESS
 *  FOR A PARTICULAR PURPOSE ARE DISCLAIMED. IN NO EVENT SHALL THE
 *  COPYRIGHT OWNER OR CONTRIBUTORS BE LIABLE FOR ANY DIRECT, INDIRECT,
 *  INCIDENTAL, SPECIAL, EXEMPLARY, OR CONSEQUENTIAL DAMAGES (INCLUDING,
 *  BUT NOT LIMITED TO, PROCUREMENT OF SUBSTITUTE GOODS OR SERVICES;
 *  LOSS OF USE, DATA, OR PROFITS; OR BUSINESS INTERRUPTION) HOWEVER
 *  CAUSED AND ON ANY THEORY OF LIABILITY, WHETHER IN CONTRACT, STRICT
 *  LIABILITY, OR TORT (INCLUDING NEGLIGENCE OR OTHERWISE) ARISING IN
 *  ANY WAY OUT OF THE USE OF THIS SOFTWARE, EVEN IF ADVISED OF THE
 *  POSSIBILITY OF SUCH DAMAGE.
 *********************************************************************/

/* Author: Ioan Sucan, E. Gil Jones */

#include <moveit/robot_model_loader/robot_model_loader.h>
#include <moveit/profiler/profiler.h>
<<<<<<< HEAD
#include "rclcpp/rclcpp.hpp"
=======
#include <ros/ros.h>

#include <memory>
>>>>>>> 779b7c8b
#include <typeinfo>

namespace robot_model_loader
{
static const rclcpp::Logger LOGGER = rclcpp::get_logger("moveit_ros.robot_model_loader");

RobotModelLoader::RobotModelLoader(const rclcpp::Node::SharedPtr& node, const std::string& robot_description,
                                   bool load_kinematics_solvers)
  : node_(node)
{
  Options opt(robot_description);
  opt.load_kinematics_solvers_ = load_kinematics_solvers;
  configure(opt);
}

RobotModelLoader::RobotModelLoader(const rclcpp::Node::SharedPtr& node, const Options& opt) : node_(node)
{
  configure(opt);
}

RobotModelLoader::~RobotModelLoader()
{
  // Make sure we destroy the robot model first. It contains the loaded
  // kinematics plugins, and those must be destroyed before the pluginlib class
  // that implements them is destroyed (that happens when kinematics_loader_ is
  // destroyed below). This is a workaround - ideally pluginlib would handle
  // this better.
  model_.reset();
  rdf_loader_.reset();
  kinematics_loader_.reset();
}

namespace
{
bool canSpecifyPosition(const moveit::core::JointModel* jmodel, const unsigned int index)
{
  bool ok = false;
  if (jmodel->getType() == moveit::core::JointModel::PLANAR && index == 2)
  {
    RCLCPP_ERROR(LOGGER, "Cannot specify position limits for orientation of planar joint '%s'",
                 jmodel->getName().c_str());
  }
  else if (jmodel->getType() == moveit::core::JointModel::FLOATING && index > 2)
  {
    RCLCPP_ERROR(LOGGER, "Cannot specify position limits for orientation of floating joint '%s'",
                 jmodel->getName().c_str());
  }
  else if (jmodel->getType() == moveit::core::JointModel::REVOLUTE &&
           static_cast<const moveit::core::RevoluteJointModel*>(jmodel)->isContinuous())
  {
    RCLCPP_ERROR(LOGGER, "Cannot specify position limits for continuous joint '%s'", jmodel->getName().c_str());
  }
  else
  {
    ok = true;
  }
  return ok;
}
}  // namespace

void RobotModelLoader::configure(const Options& opt)
{
  moveit::tools::Profiler::ScopedStart prof_start;
  moveit::tools::Profiler::ScopedBlock prof_block("RobotModelLoader::configure");

  rclcpp::Clock clock;
  rclcpp::Time start = clock.now();
  if (!opt.urdf_string_.empty() && !opt.srdf_string_.empty())
    rdf_loader_ = std::make_shared<rdf_loader::RDFLoader>(opt.urdf_string_, opt.srdf_string_);
  else
<<<<<<< HEAD
    rdf_loader_.reset(new rdf_loader::RDFLoader(node_, opt.robot_description_));
=======
    rdf_loader_ = std::make_shared<rdf_loader::RDFLoader>(opt.robot_description_);
>>>>>>> 779b7c8b
  if (rdf_loader_->getURDF())
  {
    const srdf::ModelSharedPtr& srdf =
        rdf_loader_->getSRDF() ? rdf_loader_->getSRDF() : std::make_shared<srdf::Model>();
    model_ = std::make_shared<moveit::core::RobotModel>(rdf_loader_->getURDF(), srdf);
  }

  if (model_ && !rdf_loader_->getRobotDescription().empty())
  {
    moveit::tools::Profiler::ScopedBlock prof_block2("RobotModelLoader::configure joint limits");

    // if there are additional joint limits specified in some .yaml file, read those in
    for (moveit::core::JointModel* joint_model : model_->getJointModels())
    {
      std::vector<moveit_msgs::msg::JointLimits> joint_limit = joint_model->getVariableBoundsMsg();
      for (std::size_t joint_id = 0; joint_id < joint_limit.size(); ++joint_id)
      {
        std::string prefix =
            rdf_loader_->getRobotDescription() + "_planning.joint_limits." + joint_limit[joint_id].joint_name + ".";

        std::string param_name;
        try
        {
          param_name = prefix + "max_position";
          if (!node_->has_parameter(param_name))
          {
            node_->declare_parameter(param_name, rclcpp::ParameterType::PARAMETER_DOUBLE);
          }
          double max_position;
          if (node_->get_parameter(param_name, max_position))
          {
            if (canSpecifyPosition(joint_model, joint_id))
            {
              joint_limit[joint_id].has_position_limits = true;
              joint_limit[joint_id].max_position = max_position;
            }
          }

          param_name = prefix + "min_position";
          if (!node_->has_parameter(param_name))
          {
            node_->declare_parameter(param_name, rclcpp::ParameterType::PARAMETER_DOUBLE);
          }
          double min_position;
          if (node_->get_parameter(param_name, min_position))
          {
            if (canSpecifyPosition(joint_model, joint_id))
            {
              joint_limit[joint_id].has_position_limits = true;
              joint_limit[joint_id].min_position = min_position;
            }
          }

          // Check if parameter has been declared to avoid exception
          param_name = prefix + "has_velocity_limits";
          if (!node_->has_parameter(param_name))
          {
            node_->declare_parameter(param_name, rclcpp::ParameterType::PARAMETER_BOOL);
          }
          bool has_vel_limits = false;
          if (node_->get_parameter(param_name, has_vel_limits))
            joint_limit[joint_id].has_velocity_limits = has_vel_limits;

          param_name = prefix + "has_acceleration_limits";
          if (!node_->has_parameter(param_name))
          {
            node_->declare_parameter(param_name, rclcpp::ParameterType::PARAMETER_BOOL);
          }
          bool has_acc_limits = false;
          if (node_->get_parameter(param_name, has_acc_limits))
            joint_limit[joint_id].has_acceleration_limits = has_acc_limits;

          if (has_vel_limits)
          {
            param_name = prefix + "max_velocity";
            if (!node_->has_parameter(param_name))
            {
              node_->declare_parameter(param_name, rclcpp::ParameterType::PARAMETER_DOUBLE);
            }

            if (!node_->get_parameter(param_name, joint_limit[joint_id].max_velocity))
            {
              RCLCPP_ERROR(LOGGER, "Specified a velocity limit for joint: %s but did not set a max velocity",
                           joint_limit[joint_id].joint_name.c_str());
            }
          }

          if (has_acc_limits)
          {
            param_name = prefix + "max_acceleration";
            if (!node_->has_parameter(param_name))
            {
              node_->declare_parameter(param_name, rclcpp::ParameterType::PARAMETER_DOUBLE);
            }

            if (!node_->get_parameter(param_name, joint_limit[joint_id].max_acceleration))
            {
              RCLCPP_ERROR(LOGGER, "Specified an acceleration limit for joint: %s but did not set a max acceleration",
                           joint_limit[joint_id].joint_name.c_str());
            }
          }
        }
        catch (const rclcpp::ParameterTypeException& e)
        {
          RCLCPP_ERROR_STREAM(LOGGER, "When getting the parameter " << param_name.c_str() << ": " << e.what());
        }
      }
      joint_model->setVariableBounds(joint_limit);
    }
  }

  if (model_ && opt.load_kinematics_solvers_)
    loadKinematicsSolvers();

  RCLCPP_DEBUG(node_->get_logger(), "Loaded kinematic model in %f seconds", (clock.now() - start).seconds());
}

void RobotModelLoader::loadKinematicsSolvers(const kinematics_plugin_loader::KinematicsPluginLoaderPtr& kloader)
{
  moveit::tools::Profiler::ScopedStart prof_start;
  moveit::tools::Profiler::ScopedBlock prof_block("RobotModelLoader::loadKinematicsSolvers");

  if (rdf_loader_ && model_)
  {
    // load the kinematics solvers
    if (kloader)
      kinematics_loader_ = kloader;
    else
<<<<<<< HEAD
      kinematics_loader_.reset(
          new kinematics_plugin_loader::KinematicsPluginLoader(node_, rdf_loader_->getRobotDescription()));
=======
      kinematics_loader_ =
          std::make_shared<kinematics_plugin_loader::KinematicsPluginLoader>(rdf_loader_->getRobotDescription());
>>>>>>> 779b7c8b
    moveit::core::SolverAllocatorFn kinematics_allocator =
        kinematics_loader_->getLoaderFunction(rdf_loader_->getSRDF());
    const std::vector<std::string>& groups = kinematics_loader_->getKnownGroups();
    std::stringstream ss;
    std::copy(groups.begin(), groups.end(), std::ostream_iterator<std::string>(ss, " "));
    RCLCPP_DEBUG(LOGGER, "Loaded information about the following groups: '%s' ", ss.str().c_str());
    if (groups.empty() && !model_->getJointModelGroups().empty())
      RCLCPP_WARN(LOGGER, "No kinematics plugins defined. Fill and load kinematics.yaml!");

    std::map<std::string, moveit::core::SolverAllocatorFn> imap;
    for (const std::string& group : groups)
    {
      // Check if a group in kinematics.yaml exists in the srdf
      if (!model_->hasJointModelGroup(group))
        continue;

      const moveit::core::JointModelGroup* jmg = model_->getJointModelGroup(group);

      kinematics::KinematicsBasePtr solver = kinematics_allocator(jmg);
      if (solver)
      {
        std::string error_msg;
        if (solver->supportsGroup(jmg, &error_msg))
        {
          imap[group] = kinematics_allocator;
        }
        else
        {
          RCLCPP_ERROR(LOGGER, "Kinematics solver %s does not support joint group %s.  Error: %s",
                       typeid(*solver).name(), group.c_str(), error_msg.c_str());
        }
      }
      else
      {
        RCLCPP_ERROR(LOGGER, "Kinematics solver could not be instantiated for joint group %s.", group.c_str());
      }
    }
    model_->setKinematicsAllocators(imap);

    // set the default IK timeouts
    const std::map<std::string, double>& timeout = kinematics_loader_->getIKTimeout();
    for (const std::pair<const std::string, double>& it : timeout)
    {
      if (!model_->hasJointModelGroup(it.first))
        continue;
      moveit::core::JointModelGroup* jmg = model_->getJointModelGroup(it.first);
      jmg->setDefaultIKTimeout(it.second);
    }
  }
}
}  // namespace robot_model_loader<|MERGE_RESOLUTION|>--- conflicted
+++ resolved
@@ -36,13 +36,7 @@
 
 #include <moveit/robot_model_loader/robot_model_loader.h>
 #include <moveit/profiler/profiler.h>
-<<<<<<< HEAD
 #include "rclcpp/rclcpp.hpp"
-=======
-#include <ros/ros.h>
-
-#include <memory>
->>>>>>> 779b7c8b
 #include <typeinfo>
 
 namespace robot_model_loader
@@ -113,11 +107,7 @@
   if (!opt.urdf_string_.empty() && !opt.srdf_string_.empty())
     rdf_loader_ = std::make_shared<rdf_loader::RDFLoader>(opt.urdf_string_, opt.srdf_string_);
   else
-<<<<<<< HEAD
-    rdf_loader_.reset(new rdf_loader::RDFLoader(node_, opt.robot_description_));
-=======
-    rdf_loader_ = std::make_shared<rdf_loader::RDFLoader>(opt.robot_description_);
->>>>>>> 779b7c8b
+    rdf_loader_ = std::make_shared<rdf_loader::RDFLoader>(node_, opt.robot_description_);
   if (rdf_loader_->getURDF())
   {
     const srdf::ModelSharedPtr& srdf =
@@ -246,13 +236,8 @@
     if (kloader)
       kinematics_loader_ = kloader;
     else
-<<<<<<< HEAD
-      kinematics_loader_.reset(
-          new kinematics_plugin_loader::KinematicsPluginLoader(node_, rdf_loader_->getRobotDescription()));
-=======
       kinematics_loader_ =
-          std::make_shared<kinematics_plugin_loader::KinematicsPluginLoader>(rdf_loader_->getRobotDescription());
->>>>>>> 779b7c8b
+          std::make_shared<kinematics_plugin_loader::KinematicsPluginLoader>(node_, rdf_loader_->getRobotDescription());
     moveit::core::SolverAllocatorFn kinematics_allocator =
         kinematics_loader_->getLoaderFunction(rdf_loader_->getSRDF());
     const std::vector<std::string>& groups = kinematics_loader_->getKnownGroups();
