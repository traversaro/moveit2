/*********************************************************************
 * Software License Agreement (BSD License)
 *
 *  Copyright (c) 2011, Willow Garage, Inc.
 *  All rights reserved.
 *
 *  Redistribution and use in source and binary forms, with or without
 *  modification, are permitted provided that the following conditions
 *  are met:
 *
 *   * Redistributions of source code must retain the above copyright
 *     notice, this list of conditions and the following disclaimer.
 *   * Redistributions in binary form must reproduce the above
 *     copyright notice, this list of conditions and the following
 *     disclaimer in the documentation and/or other materials provided
 *     with the distribution.
 *   * Neither the name of Willow Garage nor the names of its
 *     contributors may be used to endorse or promote products derived
 *     from this software without specific prior written permission.
 *
 *  THIS SOFTWARE IS PROVIDED BY THE COPYRIGHT HOLDERS AND CONTRIBUTORS
 *  "AS IS" AND ANY EXPRESS OR IMPLIED WARRANTIES, INCLUDING, BUT NOT
 *  LIMITED TO, THE IMPLIED WARRANTIES OF MERCHANTABILITY AND FITNESS
 *  FOR A PARTICULAR PURPOSE ARE DISCLAIMED. IN NO EVENT SHALL THE
 *  COPYRIGHT OWNER OR CONTRIBUTORS BE LIABLE FOR ANY DIRECT, INDIRECT,
 *  INCIDENTAL, SPECIAL, EXEMPLARY, OR CONSEQUENTIAL DAMAGES (INCLUDING,
 *  BUT NOT LIMITED TO, PROCUREMENT OF SUBSTITUTE GOODS OR SERVICES;
 *  LOSS OF USE, DATA, OR PROFITS; OR BUSINESS INTERRUPTION) HOWEVER
 *  CAUSED AND ON ANY THEORY OF LIABILITY, WHETHER IN CONTRACT, STRICT
 *  LIABILITY, OR TORT (INCLUDING NEGLIGENCE OR OTHERWISE) ARISING IN
 *  ANY WAY OUT OF THE USE OF THIS SOFTWARE, EVEN IF ADVISED OF THE
 *  POSSIBILITY OF SUCH DAMAGE.
 *********************************************************************/

/* Author: Ioan Sucan */

#include <moveit/planning_scene_monitor/planning_scene_monitor.h>
#include <moveit/robot_model_loader/robot_model_loader.h>
#include <moveit/utils/message_checks.h>
#include <moveit/exceptions/exceptions.h>
#include <moveit_msgs/srv/get_planning_scene.hpp>

#include <tf2/exceptions.h>
#include <tf2/LinearMath/Transform.h>
#if __has_include(<tf2_eigen/tf2_eigen.hpp>)
#include <tf2_eigen/tf2_eigen.hpp>
#else
#include <tf2_eigen/tf2_eigen.h>
#endif
#if __has_include(<tf2_geometry_msgs/tf2_geometry_msgs.hpp>)
#include <tf2_geometry_msgs/tf2_geometry_msgs.hpp>
#else
#include <tf2_geometry_msgs/tf2_geometry_msgs.h>
#endif
#include <moveit/profiler/profiler.h>

#include <boost/algorithm/string/join.hpp>
#include <memory>

#include <std_msgs/msg/string.hpp>

#include <chrono>
using namespace std::chrono_literals;

static const rclcpp::Logger LOGGER = rclcpp::get_logger("moveit_ros.planning_scene_monitor.planning_scene_monitor");

namespace planning_scene_monitor
{
const std::string PlanningSceneMonitor::DEFAULT_JOINT_STATES_TOPIC = "joint_states";
const std::string PlanningSceneMonitor::DEFAULT_ATTACHED_COLLISION_OBJECT_TOPIC = "attached_collision_object";
const std::string PlanningSceneMonitor::DEFAULT_COLLISION_OBJECT_TOPIC = "collision_object";
const std::string PlanningSceneMonitor::DEFAULT_PLANNING_SCENE_WORLD_TOPIC = "planning_scene_world";
const std::string PlanningSceneMonitor::DEFAULT_PLANNING_SCENE_TOPIC = "planning_scene";
const std::string PlanningSceneMonitor::DEFAULT_PLANNING_SCENE_SERVICE = "get_planning_scene";
const std::string PlanningSceneMonitor::MONITORED_PLANNING_SCENE_TOPIC = "monitored_planning_scene";

PlanningSceneMonitor::PlanningSceneMonitor(const rclcpp::Node::SharedPtr& node, const std::string& robot_description,
                                           const std::string& name)
  : PlanningSceneMonitor(node, planning_scene::PlanningScenePtr(), robot_description, name)
{
}

PlanningSceneMonitor::PlanningSceneMonitor(const rclcpp::Node::SharedPtr& node,
                                           const planning_scene::PlanningScenePtr& scene,
                                           const std::string& robot_description, const std::string& name)
  : PlanningSceneMonitor(node, scene, std::make_shared<robot_model_loader::RobotModelLoader>(node, robot_description),
                         name)
{
}

PlanningSceneMonitor::PlanningSceneMonitor(const rclcpp::Node::SharedPtr& node,
                                           const robot_model_loader::RobotModelLoaderPtr& rm_loader,
                                           const std::string& name)
  : PlanningSceneMonitor(node, planning_scene::PlanningScenePtr(), rm_loader, name)
{
<<<<<<< HEAD
=======
  root_nh_.setCallbackQueue(&queue_);
  nh_.setCallbackQueue(&queue_);
  spinner_ = std::make_shared<ros::AsyncSpinner>(1, &queue_);
  spinner_->start();
  initialize(scene);
>>>>>>> 779b7c8b
}

PlanningSceneMonitor::PlanningSceneMonitor(const rclcpp::Node::SharedPtr& node,
                                           const planning_scene::PlanningScenePtr& scene,
                                           const robot_model_loader::RobotModelLoaderPtr& rm_loader,
                                           const std::string& name)
  : monitor_name_(name)
  , node_(node)
  , private_executor_(std::make_shared<rclcpp::executors::SingleThreadedExecutor>())
  , tf_buffer_(std::make_shared<tf2_ros::Buffer>(node->get_clock()))
  , dt_state_update_(0.0)
  , shape_transform_cache_lookup_wait_time_(0, 0)
  , rm_loader_(rm_loader)
{
  std::vector<std::string> new_args = rclcpp::NodeOptions().arguments();
  new_args.push_back("--ros-args");
  new_args.push_back("-r");
  // Add random ID to prevent warnings about multiple publishers within the same node
  new_args.push_back(std::string("__node:=") + node_->get_name() + "_private_" +
                     std::to_string(reinterpret_cast<std::size_t>(this)));
  new_args.push_back("--");
  pnode_ = std::make_shared<rclcpp::Node>("_", node_->get_namespace(), rclcpp::NodeOptions().arguments(new_args));
  tf_listener_ = std::make_shared<tf2_ros::TransformListener>(*tf_buffer_);
  tf_buffer_->setUsingDedicatedThread(true);
  // use same callback queue as root_nh_
  // root_nh_.setCallbackQueue(&queue_);
  // nh_.setCallbackQueue(&queue_);
  // spinner_.reset(new ros::AsyncSpinner(1, &queue_));
  // spinner_->start();
  initialize(scene);
}

PlanningSceneMonitor::~PlanningSceneMonitor()
{
  if (scene_)
  {
    scene_->setCollisionObjectUpdateCallback(collision_detection::World::ObserverCallbackFn());
    scene_->setAttachedBodyUpdateCallback(moveit::core::AttachedBodyCallback());
  }
  stopPublishingPlanningScene();
  stopStateMonitor();
  stopWorldGeometryMonitor();
  stopSceneMonitor();

  private_executor_->cancel();
  if (private_executor_thread_.joinable())
    private_executor_thread_.join();
  private_executor_.reset();

  current_state_monitor_.reset();
  scene_const_.reset();
  scene_.reset();
  parent_scene_.reset();
  robot_model_.reset();
  rm_loader_.reset();
}

void PlanningSceneMonitor::initialize(const planning_scene::PlanningScenePtr& scene)
{
  moveit::tools::Profiler::ScopedStart prof_start;
  moveit::tools::Profiler::ScopedBlock prof_block("PlanningSceneMonitor::initialize");
  if (monitor_name_.empty())
    monitor_name_ = "planning_scene_monitor";
  robot_description_ = rm_loader_->getRobotDescription();
  if (rm_loader_->getModel())
  {
    robot_model_ = rm_loader_->getModel();
    scene_ = scene;
    if (!scene_)
    {
      try
      {
        scene_ = std::make_shared<planning_scene::PlanningScene>(rm_loader_->getModel());
        configureCollisionMatrix(scene_);
        configureDefaultPadding();

        scene_->getCollisionEnvNonConst()->setPadding(default_robot_padd_);
        scene_->getCollisionEnvNonConst()->setScale(default_robot_scale_);
        for (const std::pair<const std::string, double>& it : default_robot_link_padd_)
        {
          scene_->getCollisionEnvNonConst()->setLinkPadding(it.first, it.second);
        }
        for (const std::pair<const std::string, double>& it : default_robot_link_scale_)
        {
          scene_->getCollisionEnvNonConst()->setLinkScale(it.first, it.second);
        }
      }
      catch (moveit::ConstructException& e)
      {
        RCLCPP_ERROR(LOGGER, "Configuration of planning scene failed");
        scene_.reset();
      }
    }
    // scene_const_ is set regardless if scene_ is null or not
    scene_const_ = scene_;
    if (scene_)
    {
      // The scene_ is loaded on the collision loader only if it was correctly instantiated
      collision_loader_.setupScene(node_, scene_);
      scene_->setAttachedBodyUpdateCallback(boost::bind(&PlanningSceneMonitor::currentStateAttachedBodyUpdateCallback,
                                                        this, boost::placeholders::_1, boost::placeholders::_2));
      scene_->setCollisionObjectUpdateCallback(boost::bind(&PlanningSceneMonitor::currentWorldObjectUpdateCallback,
                                                           this, boost::placeholders::_1, boost::placeholders::_2));
    }
  }
  else
  {
    RCLCPP_ERROR(LOGGER, "Robot model not loaded");
  }

  publish_planning_scene_frequency_ = 2.0;
  new_scene_update_ = UPDATE_NONE;

  last_update_time_ = last_robot_motion_time_ = rclcpp::Clock().now();
  last_robot_state_update_wall_time_ = std::chrono::system_clock::now();
  dt_state_update_ = std::chrono::duration<double>(0.03);

  double temp_wait_time = 0.05;

  if (!robot_description_.empty())
    node_->get_parameter_or(robot_description_ + "_planning.shape_transform_cache_lookup_wait_time", temp_wait_time,
                            temp_wait_time);

  shape_transform_cache_lookup_wait_time_ = rclcpp::Duration(std::chrono::nanoseconds((int64_t)temp_wait_time));

  state_update_pending_ = false;
  // Period for 0.1 sec
  using std::chrono::nanoseconds;
  state_update_timer_ =
      pnode_->create_wall_timer(dt_state_update_, std::bind(&PlanningSceneMonitor::stateUpdateTimerCallback, this));
  private_executor_->add_node(pnode_);

  // start executor on a different thread now
  private_executor_thread_ = std::thread([this]() { private_executor_->spin(); });

  auto declare_parameter = [this](const std::string& param_name, auto default_val,
                                  const std::string& description) -> auto
  {
    rcl_interfaces::msg::ParameterDescriptor desc;
    desc.set__description(description);
    return pnode_->declare_parameter(param_name, default_val, desc);
  };

  try
  {
    // Set up publishing parameters
    bool publish_planning_scene =
        declare_parameter("publish_planning_scene", false, "Set to True to publish Planning Scenes");
    bool publish_geometry_updates = declare_parameter("publish_geometry_updates", false,
                                                      "Set to True to publish geometry updates of the planning scene");
    bool publish_state_updates =
        declare_parameter("publish_state_updates", false, "Set to True to publish state updates of the planning scene");
    bool publish_transform_updates = declare_parameter(
        "publish_transforms_updates", false, "Set to True to publish transform updates of the planning scene");
    double publish_planning_scene_hz = declare_parameter(
        "publish_planning_scene_hz", 4.0, "Set the maximum frequency at which planning scene updates are published");
    updatePublishSettings(publish_geometry_updates, publish_state_updates, publish_transform_updates,
                          publish_planning_scene, publish_planning_scene_hz);
  }
  catch (const rclcpp::exceptions::InvalidParameterTypeException& e)
  {
    RCLCPP_ERROR_STREAM(LOGGER, "Invalid parameter type in PlanningSceneMonitor: " << e.what());
    RCLCPP_ERROR(LOGGER, "Dynamic publishing parameters won't be available");
    return;
  }

  auto psm_parameter_set_callback = [this](std::vector<rclcpp::Parameter> parameters) -> auto
  {
    auto result = rcl_interfaces::msg::SetParametersResult();
    result.successful = true;

    bool publish_planning_scene = false, publish_geometry_updates = false, publish_state_updates = false,
         publish_transform_updates = false;
    double publish_planning_scene_hz = 4.0;
    bool declared_params_valid = pnode_->get_parameter("publish_planning_scene", publish_planning_scene) &&
                                 pnode_->get_parameter("publish_geometry_updates", publish_geometry_updates) &&
                                 pnode_->get_parameter("publish_state_updates", publish_state_updates) &&
                                 pnode_->get_parameter("publish_transforms_updates", publish_transform_updates) &&
                                 pnode_->get_parameter("publish_planning_scene_hz", publish_planning_scene_hz);

    if (!declared_params_valid)
    {
      RCLCPP_ERROR(LOGGER, "Initially declared parameters are invalid - failed to process update callback");
      result.successful = false;
      return result;
    }

    for (const auto& parameter : parameters)
    {
      const auto& name = parameter.get_name();
      const auto& type = parameter.get_type();

      // Only allow already declared parameters with same value type
      if (!pnode_->has_parameter(name) || pnode_->get_parameter(name).get_type() != type)
      {
        RCLCPP_ERROR(LOGGER, "Invalid parameter in PlanningSceneMonitor parameter callback");
        result.successful = false;
        return result;
      }

      // Update parameter values
      if (name == "planning_scene_monitor.publish_planning_scene")
        publish_planning_scene = parameter.as_bool();
      else if (name == "planning_scene_monitor.publish_geometry_updates")
        publish_geometry_updates = parameter.as_bool();
      else if (name == "planning_scene_monitor.publish_state_updates")
        publish_state_updates = parameter.as_bool();
      else if (name == "planning_scene_monitor.publish_transforms_updates")
        publish_transform_updates = parameter.as_bool();
      else if (name == "planning_scene_monitor.publish_planning_scene_hz")
        publish_planning_scene_hz = parameter.as_double();
    }

    if (result.successful)
      updatePublishSettings(publish_geometry_updates, publish_state_updates, publish_transform_updates,
                            publish_planning_scene, publish_planning_scene_hz);
    return result;
  };

  callback_handler_ = pnode_->add_on_set_parameters_callback(psm_parameter_set_callback);
}

void PlanningSceneMonitor::monitorDiffs(bool flag)
{
  if (scene_)
  {
    if (flag)
    {
      boost::unique_lock<boost::shared_mutex> ulock(scene_update_mutex_);
      if (scene_)
      {
        scene_->setAttachedBodyUpdateCallback(moveit::core::AttachedBodyCallback());
        scene_->setCollisionObjectUpdateCallback(collision_detection::World::ObserverCallbackFn());
        scene_->decoupleParent();
        parent_scene_ = scene_;
        scene_ = parent_scene_->diff();
        scene_const_ = scene_;
        scene_->setAttachedBodyUpdateCallback(boost::bind(&PlanningSceneMonitor::currentStateAttachedBodyUpdateCallback,
                                                          this, boost::placeholders::_1, boost::placeholders::_2));
        scene_->setCollisionObjectUpdateCallback(boost::bind(&PlanningSceneMonitor::currentWorldObjectUpdateCallback,
                                                             this, boost::placeholders::_1, boost::placeholders::_2));
      }
    }
    else
    {
      if (publish_planning_scene_)
      {
        RCLCPP_WARN(LOGGER, "Diff monitoring was stopped while publishing planning scene diffs. "
                            "Stopping planning scene diff publisher");
        stopPublishingPlanningScene();
      }
      {
        boost::unique_lock<boost::shared_mutex> ulock(scene_update_mutex_);
        if (scene_)
        {
          scene_->decoupleParent();
          parent_scene_.reset();
          // remove the '+' added by .diff() at the end of the scene name
          if (!scene_->getName().empty())
          {
            if (scene_->getName()[scene_->getName().length() - 1] == '+')
              scene_->setName(scene_->getName().substr(0, scene_->getName().length() - 1));
          }
        }
      }
    }
  }
}

void PlanningSceneMonitor::stopPublishingPlanningScene()
{
  if (publish_planning_scene_)
  {
    std::unique_ptr<boost::thread> copy;
    copy.swap(publish_planning_scene_);
    new_scene_update_condition_.notify_all();
    copy->join();
    monitorDiffs(false);
    planning_scene_publisher_.reset();
    RCLCPP_INFO(LOGGER, "Stopped publishing maintained planning scene.");
  }
}

void PlanningSceneMonitor::startPublishingPlanningScene(SceneUpdateType update_type,
                                                        const std::string& planning_scene_topic)
{
  publish_update_types_ = update_type;
  if (!publish_planning_scene_ && scene_)
  {
    planning_scene_publisher_ = pnode_->create_publisher<moveit_msgs::msg::PlanningScene>(planning_scene_topic, 100);
    RCLCPP_INFO(LOGGER, "Publishing maintained planning scene on '%s'", planning_scene_topic.c_str());
    monitorDiffs(true);
    publish_planning_scene_ =
        std::make_unique<boost::thread>(boost::bind(&PlanningSceneMonitor::scenePublishingThread, this));
  }
}

void PlanningSceneMonitor::scenePublishingThread()
{
  RCLCPP_DEBUG(LOGGER, "Started scene publishing thread ...");

  // publish the full planning scene once
  {
    moveit_msgs::msg::PlanningScene msg;
    {
      collision_detection::OccMapTree::ReadLock lock;
      if (octomap_monitor_)
        lock = octomap_monitor_->getOcTreePtr()->reading();
      scene_->getPlanningSceneMsg(msg);
    }
    planning_scene_publisher_->publish(msg);
    RCLCPP_DEBUG(LOGGER, "Published the full planning scene: '%s'", msg.name.c_str());
  }

  do
  {
    moveit_msgs::msg::PlanningScene msg;
    bool publish_msg = false;
    bool is_full = false;
    rclcpp::Rate rate(publish_planning_scene_frequency_);
    {
      boost::unique_lock<boost::shared_mutex> ulock(scene_update_mutex_);
      while (new_scene_update_ == UPDATE_NONE && publish_planning_scene_)
        new_scene_update_condition_.wait(ulock);
      if (new_scene_update_ != UPDATE_NONE)
      {
        if ((publish_update_types_ & new_scene_update_) || new_scene_update_ == UPDATE_SCENE)
        {
          if (new_scene_update_ == UPDATE_SCENE)
            is_full = true;
          else
          {
            collision_detection::OccMapTree::ReadLock lock;
            if (octomap_monitor_)
              lock = octomap_monitor_->getOcTreePtr()->reading();
            scene_->getPlanningSceneDiffMsg(msg);
            if (new_scene_update_ == UPDATE_STATE)
            {
              msg.robot_state.attached_collision_objects.clear();
              msg.robot_state.is_diff = true;
            }
          }
          boost::recursive_mutex::scoped_lock prevent_shape_cache_updates(shape_handles_lock_);  // we don't want the
                                                                                                 // transform cache to
                                                                                                 // update while we are
                                                                                                 // potentially changing
                                                                                                 // attached bodies
          scene_->setAttachedBodyUpdateCallback(moveit::core::AttachedBodyCallback());
          scene_->setCollisionObjectUpdateCallback(collision_detection::World::ObserverCallbackFn());
          scene_->pushDiffs(parent_scene_);
          scene_->clearDiffs();
          scene_->setAttachedBodyUpdateCallback(
              boost::bind(&PlanningSceneMonitor::currentStateAttachedBodyUpdateCallback, this, boost::placeholders::_1,
                          boost::placeholders::_2));
          scene_->setCollisionObjectUpdateCallback(boost::bind(&PlanningSceneMonitor::currentWorldObjectUpdateCallback,
                                                               this, boost::placeholders::_1, boost::placeholders::_2));
          if (octomap_monitor_)
          {
            excludeAttachedBodiesFromOctree();  // in case updates have happened to the attached bodies, put them in
            excludeWorldObjectsFromOctree();    // in case updates have happened to the attached bodies, put them in
          }
          if (is_full)
          {
            collision_detection::OccMapTree::ReadLock lock;
            if (octomap_monitor_)
              lock = octomap_monitor_->getOcTreePtr()->reading();
            scene_->getPlanningSceneMsg(msg);
          }
          // also publish timestamp of this robot_state
          msg.robot_state.joint_state.header.stamp = last_robot_motion_time_;
          publish_msg = true;
        }
        new_scene_update_ = UPDATE_NONE;
      }
    }
    if (publish_msg)
    {
      planning_scene_publisher_->publish(msg);
      if (is_full)
        RCLCPP_DEBUG(LOGGER, "Published full planning scene: '%s'", msg.name.c_str());
      rate.sleep();
    }
  } while (publish_planning_scene_);
}

void PlanningSceneMonitor::getMonitoredTopics(std::vector<std::string>& topics) const
{
  // TODO(anasarrak): Do we need this for ROS2?
  topics.clear();
  if (current_state_monitor_)
  {
    const std::string& t = current_state_monitor_->getMonitoredTopic();
    if (!t.empty())
      topics.push_back(t);
  }
  if (planning_scene_subscriber_)
    topics.push_back(planning_scene_subscriber_->get_topic_name());
  if (collision_object_subscriber_)
    // TODO (anasarrak) This has been changed to subscriber on Moveit, look at
    // https://github.com/ros-planning/moveit/pull/1406/files/cb9488312c00e9c8949d89b363766f092330954d#diff-fb6e26ecc9a73d59dbdae3f3e08145e6
    topics.push_back(collision_object_subscriber_->get_topic_name());
  if (planning_scene_world_subscriber_)
    topics.push_back(planning_scene_world_subscriber_->get_topic_name());
}

namespace
{
bool sceneIsParentOf(const planning_scene::PlanningSceneConstPtr& scene,
                     const planning_scene::PlanningScene* possible_parent)
{
  if (scene && scene.get() == possible_parent)
    return true;
  if (scene)
    return sceneIsParentOf(scene->getParent(), possible_parent);
  return false;
}
}  // namespace

bool PlanningSceneMonitor::updatesScene(const planning_scene::PlanningScenePtr& scene) const
{
  return sceneIsParentOf(scene_const_, scene.get());
}

bool PlanningSceneMonitor::updatesScene(const planning_scene::PlanningSceneConstPtr& scene) const
{
  return sceneIsParentOf(scene_const_, scene.get());
}

void PlanningSceneMonitor::triggerSceneUpdateEvent(SceneUpdateType update_type)
{
  // do not modify update functions while we are calling them
  boost::recursive_mutex::scoped_lock lock(update_lock_);

  for (boost::function<void(SceneUpdateType)>& update_callback : update_callbacks_)
    update_callback(update_type);
  new_scene_update_ = (SceneUpdateType)((int)new_scene_update_ | (int)update_type);
  new_scene_update_condition_.notify_all();
}

bool PlanningSceneMonitor::requestPlanningSceneState(const std::string& service_name)
{
  if (get_scene_service_ && get_scene_service_->get_service_name() == service_name)
  {
    RCLCPP_FATAL_STREAM(LOGGER, "requestPlanningSceneState() to self-provided service '" << service_name << "'");
    throw std::runtime_error("requestPlanningSceneState() to self-provided service: " + service_name);
  }
  // use global namespace for service
  auto client = pnode_->create_client<moveit_msgs::srv::GetPlanningScene>(service_name);
  auto srv = std::make_shared<moveit_msgs::srv::GetPlanningScene::Request>();
  srv->components.components = srv->components.SCENE_SETTINGS | srv->components.ROBOT_STATE |
                               srv->components.ROBOT_STATE_ATTACHED_OBJECTS | srv->components.WORLD_OBJECT_NAMES |
                               srv->components.WORLD_OBJECT_GEOMETRY | srv->components.OCTOMAP |
                               srv->components.TRANSFORMS | srv->components.ALLOWED_COLLISION_MATRIX |
                               srv->components.LINK_PADDING_AND_SCALING | srv->components.OBJECT_COLORS;

  // Make sure client is connected to server
  RCLCPP_DEBUG(LOGGER, "Waiting for GetPlanningScene service `%s` to exist.", service_name.c_str());
  if (client->wait_for_service(std::chrono::seconds(5)))
  {
    RCLCPP_DEBUG(LOGGER, "Sending service request to `%s`.", service_name.c_str());
    auto service_result = client->async_send_request(srv);
    const auto service_result_status = service_result.wait_for(std::chrono::seconds(5));
    if (service_result_status == std::future_status::ready)  // Success
    {
      RCLCPP_DEBUG(LOGGER, "Service request succeeded, applying new planning scene");
      newPlanningSceneMessage(service_result.get()->scene);
      return true;
    }
    if (service_result_status == std::future_status::timeout)  // Timeout
    {
      RCLCPP_INFO(LOGGER, "GetPlanningScene service call to %s timed out. at %s:%d", service_name.c_str(), __FILE__,
                  __LINE__);
      return false;
    }
  }

  // If we are here, service is not available or call failed
  RCLCPP_INFO(LOGGER,
              "Failed to call service %s, have you launched move_group or called psm.providePlanningSceneService()?",
              service_name.c_str());

  return false;
}

void PlanningSceneMonitor::providePlanningSceneService(const std::string& service_name)
{
  // Load the service
  get_scene_service_ = pnode_->create_service<moveit_msgs::srv::GetPlanningScene>(
      service_name, std::bind(&PlanningSceneMonitor::getPlanningSceneServiceCallback, this, std::placeholders::_1,
                              std::placeholders::_2));
}

void PlanningSceneMonitor::getPlanningSceneServiceCallback(moveit_msgs::srv::GetPlanningScene::Request::SharedPtr req,
                                                           moveit_msgs::srv::GetPlanningScene::Response::SharedPtr res)
{
  if (req->components.components & moveit_msgs::msg::PlanningSceneComponents::TRANSFORMS)
    updateFrameTransforms();

  moveit_msgs::msg::PlanningSceneComponents all_components;
  all_components.components = UINT_MAX;  // Return all scene components if nothing is specified.

  boost::unique_lock<boost::shared_mutex> ulock(scene_update_mutex_);
  scene_->getPlanningSceneMsg(res->scene, req->components.components ? req->components : all_components);
}

void PlanningSceneMonitor::updatePublishSettings(bool publish_geom_updates, bool publish_state_updates,
                                                 bool publish_transform_updates, bool publish_planning_scene,
                                                 double publish_planning_scene_hz)
{
  PlanningSceneMonitor::SceneUpdateType event = PlanningSceneMonitor::UPDATE_NONE;
  if (publish_geom_updates)
    event = (PlanningSceneMonitor::SceneUpdateType)((int)event | (int)PlanningSceneMonitor::UPDATE_GEOMETRY);
  if (publish_state_updates)
    event = (PlanningSceneMonitor::SceneUpdateType)((int)event | (int)PlanningSceneMonitor::UPDATE_STATE);
  if (publish_transform_updates)
    event = (PlanningSceneMonitor::SceneUpdateType)((int)event | (int)PlanningSceneMonitor::UPDATE_TRANSFORMS);
  if (publish_planning_scene)
  {
    setPlanningScenePublishingFrequency(publish_planning_scene_hz);
    startPublishingPlanningScene(event);
  }
  else
    stopPublishingPlanningScene();
}

void PlanningSceneMonitor::newPlanningSceneCallback(moveit_msgs::msg::PlanningScene::SharedPtr scene)
{
  newPlanningSceneMessage(*scene);
}

void PlanningSceneMonitor::clearOctomap()
{
  bool removed = false;
  {
    boost::unique_lock<boost::shared_mutex> ulock(scene_update_mutex_);
    removed = scene_->getWorldNonConst()->removeObject(scene_->OCTOMAP_NS);

    if (octomap_monitor_)
    {
      octomap_monitor_->getOcTreePtr()->lockWrite();
      octomap_monitor_->getOcTreePtr()->clear();
      octomap_monitor_->getOcTreePtr()->unlockWrite();
    }
    else
    {
      RCLCPP_WARN(LOGGER, "Unable to clear octomap since no octomap monitor has been initialized");
    }  // Lift the scoped lock before calling triggerSceneUpdateEvent to avoid deadlock
  }

  if (removed)
    triggerSceneUpdateEvent(UPDATE_GEOMETRY);
}

bool PlanningSceneMonitor::newPlanningSceneMessage(const moveit_msgs::msg::PlanningScene& scene)
{
  if (!scene_)
    return false;

  bool result;

  SceneUpdateType upd = UPDATE_SCENE;
  std::string old_scene_name;
  {
    boost::unique_lock<boost::shared_mutex> ulock(scene_update_mutex_);
    // we don't want the transform cache to update while we are potentially changing attached bodies
    boost::recursive_mutex::scoped_lock prevent_shape_cache_updates(shape_handles_lock_);

    last_update_time_ = rclcpp::Clock().now();
    last_robot_motion_time_ = scene.robot_state.joint_state.header.stamp;
    RCLCPP_DEBUG(LOGGER, "scene update %f robot stamp: %f", fmod(last_update_time_.seconds(), 10.),
                 fmod(last_robot_motion_time_.seconds(), 10.));
    old_scene_name = scene_->getName();
    result = scene_->usePlanningSceneMsg(scene);
    if (octomap_monitor_)
    {
      if (!scene.is_diff && scene.world.octomap.octomap.data.empty())
      {
        octomap_monitor_->getOcTreePtr()->lockWrite();
        octomap_monitor_->getOcTreePtr()->clear();
        octomap_monitor_->getOcTreePtr()->unlockWrite();
      }
    }
    robot_model_ = scene_->getRobotModel();

    // if we just reset the scene completely but we were maintaining diffs, we need to fix that
    if (!scene.is_diff && parent_scene_)
    {
      // the scene is now decoupled from the parent, since we just reset it
      scene_->setAttachedBodyUpdateCallback(moveit::core::AttachedBodyCallback());
      scene_->setCollisionObjectUpdateCallback(collision_detection::World::ObserverCallbackFn());
      parent_scene_ = scene_;
      scene_ = parent_scene_->diff();
      scene_const_ = scene_;
      scene_->setAttachedBodyUpdateCallback(boost::bind(&PlanningSceneMonitor::currentStateAttachedBodyUpdateCallback,
                                                        this, boost::placeholders::_1, boost::placeholders::_2));
      scene_->setCollisionObjectUpdateCallback(boost::bind(&PlanningSceneMonitor::currentWorldObjectUpdateCallback,
                                                           this, boost::placeholders::_1, boost::placeholders::_2));
    }
    if (octomap_monitor_)
    {
      excludeAttachedBodiesFromOctree();  // in case updates have happened to the attached bodies, put them in
      excludeWorldObjectsFromOctree();    // in case updates have happened to the attached bodies, put them in
    }
  }

  // if we have a diff, try to more accuratelly determine the update type
  if (scene.is_diff)
  {
    bool no_other_scene_upd = (scene.name.empty() || scene.name == old_scene_name) &&
                              scene.allowed_collision_matrix.entry_names.empty() && scene.link_padding.empty() &&
                              scene.link_scale.empty();
    if (no_other_scene_upd)
    {
      upd = UPDATE_NONE;
      if (!moveit::core::isEmpty(scene.world))
        upd = (SceneUpdateType)((int)upd | (int)UPDATE_GEOMETRY);

      if (!scene.fixed_frame_transforms.empty())
        upd = (SceneUpdateType)((int)upd | (int)UPDATE_TRANSFORMS);

      if (!moveit::core::isEmpty(scene.robot_state))
      {
        upd = (SceneUpdateType)((int)upd | (int)UPDATE_STATE);
        if (!scene.robot_state.attached_collision_objects.empty() || !scene.robot_state.is_diff)
          upd = (SceneUpdateType)((int)upd | (int)UPDATE_GEOMETRY);
      }
    }
  }
  triggerSceneUpdateEvent(upd);
  return result;
}

void PlanningSceneMonitor::newPlanningSceneWorldCallback(moveit_msgs::msg::PlanningSceneWorld::SharedPtr world)
{
  if (scene_)
  {
    updateFrameTransforms();
    {
      boost::unique_lock<boost::shared_mutex> ulock(scene_update_mutex_);
      last_update_time_ = rclcpp::Clock().now();
      scene_->getWorldNonConst()->clearObjects();
      scene_->processPlanningSceneWorldMsg(*world);
      if (octomap_monitor_)
      {
        if (world->octomap.octomap.data.empty())
        {
          octomap_monitor_->getOcTreePtr()->lockWrite();
          octomap_monitor_->getOcTreePtr()->clear();
          octomap_monitor_->getOcTreePtr()->unlockWrite();
        }
      }
    }
    triggerSceneUpdateEvent(UPDATE_SCENE);
  }
}

void PlanningSceneMonitor::collisionObjectCallback(moveit_msgs::msg::CollisionObject::SharedPtr obj)
{
  if (!scene_)
    return;

  updateFrameTransforms();
  {
    boost::unique_lock<boost::shared_mutex> ulock(scene_update_mutex_);
    last_update_time_ = rclcpp::Clock().now();
    if (!scene_->processCollisionObjectMsg(*obj))
      return;
  }
  triggerSceneUpdateEvent(UPDATE_GEOMETRY);
}

void PlanningSceneMonitor::attachObjectCallback(moveit_msgs::msg::AttachedCollisionObject::SharedPtr obj)
{
  if (scene_)
  {
    updateFrameTransforms();
    {
      boost::unique_lock<boost::shared_mutex> ulock(scene_update_mutex_);
      last_update_time_ = rclcpp::Clock().now();
      scene_->processAttachedCollisionObjectMsg(*obj);
    }
    triggerSceneUpdateEvent(UPDATE_GEOMETRY);
  }
}

void PlanningSceneMonitor::excludeRobotLinksFromOctree()
{
  if (!octomap_monitor_)
    return;

  boost::recursive_mutex::scoped_lock _(shape_handles_lock_);

  includeRobotLinksInOctree();
  const std::vector<const moveit::core::LinkModel*>& links = getRobotModel()->getLinkModelsWithCollisionGeometry();
  auto start = std::chrono::system_clock::now();
  bool warned = false;
  for (const moveit::core::LinkModel* link : links)
  {
    std::vector<shapes::ShapeConstPtr> shapes = link->getShapes();  // copy shared ptrs on purpuse
    for (std::size_t j = 0; j < shapes.size(); ++j)
    {
      // merge mesh vertices up to 0.1 mm apart
      if (shapes[j]->type == shapes::MESH)
      {
        shapes::Mesh* m = static_cast<shapes::Mesh*>(shapes[j]->clone());
        m->mergeVertices(1e-4);
        shapes[j].reset(m);
      }

      occupancy_map_monitor::ShapeHandle h = octomap_monitor_->excludeShape(shapes[j]);
      if (h)
        link_shape_handles_[link].push_back(std::make_pair(h, j));
    }

    if (!warned && ((std::chrono::system_clock::now() - start) > std::chrono::seconds(30)))
    {
      RCLCPP_WARN(LOGGER, "It is likely there are too many vertices in collision geometry");
      warned = true;
    }
  }
}

void PlanningSceneMonitor::includeRobotLinksInOctree()
{
  if (!octomap_monitor_)
    return;

  boost::recursive_mutex::scoped_lock _(shape_handles_lock_);

  for (std::pair<const moveit::core::LinkModel* const,
                 std::vector<std::pair<occupancy_map_monitor::ShapeHandle, std::size_t>>>& link_shape_handle :
       link_shape_handles_)
    for (std::pair<occupancy_map_monitor::ShapeHandle, std::size_t>& it : link_shape_handle.second)
      octomap_monitor_->forgetShape(it.first);
  link_shape_handles_.clear();
}

void PlanningSceneMonitor::includeAttachedBodiesInOctree()
{
  if (!octomap_monitor_)
    return;

  boost::recursive_mutex::scoped_lock _(shape_handles_lock_);

  // clear information about any attached body, without refering to the AttachedBody* ptr (could be invalid)
  for (std::pair<const moveit::core::AttachedBody* const,
                 std::vector<std::pair<occupancy_map_monitor::ShapeHandle, std::size_t>>>& attached_body_shape_handle :
       attached_body_shape_handles_)
    for (std::pair<occupancy_map_monitor::ShapeHandle, std::size_t>& it : attached_body_shape_handle.second)
      octomap_monitor_->forgetShape(it.first);
  attached_body_shape_handles_.clear();
}

void PlanningSceneMonitor::excludeAttachedBodiesFromOctree()
{
  boost::recursive_mutex::scoped_lock _(shape_handles_lock_);

  includeAttachedBodiesInOctree();
  // add attached objects again
  std::vector<const moveit::core::AttachedBody*> ab;
  scene_->getCurrentState().getAttachedBodies(ab);
  for (const moveit::core::AttachedBody* body : ab)
    excludeAttachedBodyFromOctree(body);
}

void PlanningSceneMonitor::includeWorldObjectsInOctree()
{
  if (!octomap_monitor_)
    return;

  boost::recursive_mutex::scoped_lock _(shape_handles_lock_);

  // clear information about any attached object
  for (std::pair<const std::string, std::vector<std::pair<occupancy_map_monitor::ShapeHandle, const Eigen::Isometry3d*>>>&
           collision_body_shape_handle : collision_body_shape_handles_)
    for (std::pair<occupancy_map_monitor::ShapeHandle, const Eigen::Isometry3d*>& it :
         collision_body_shape_handle.second)
      octomap_monitor_->forgetShape(it.first);
  collision_body_shape_handles_.clear();
}

void PlanningSceneMonitor::excludeWorldObjectsFromOctree()
{
  boost::recursive_mutex::scoped_lock _(shape_handles_lock_);

  includeWorldObjectsInOctree();
  for (const std::pair<const std::string, collision_detection::World::ObjectPtr>& it : *scene_->getWorld())
    excludeWorldObjectFromOctree(it.second);
}

void PlanningSceneMonitor::excludeAttachedBodyFromOctree(const moveit::core::AttachedBody* attached_body)
{
  if (!octomap_monitor_)
    return;

  boost::recursive_mutex::scoped_lock _(shape_handles_lock_);
  bool found = false;
  for (std::size_t i = 0; i < attached_body->getShapes().size(); ++i)
  {
    if (attached_body->getShapes()[i]->type == shapes::PLANE || attached_body->getShapes()[i]->type == shapes::OCTREE)
      continue;
    occupancy_map_monitor::ShapeHandle h = octomap_monitor_->excludeShape(attached_body->getShapes()[i]);
    if (h)
    {
      found = true;
      attached_body_shape_handles_[attached_body].push_back(std::make_pair(h, i));
    }
  }
  if (found)
    RCLCPP_DEBUG(LOGGER, "Excluding attached body '%s' from monitored octomap", attached_body->getName().c_str());
}

void PlanningSceneMonitor::includeAttachedBodyInOctree(const moveit::core::AttachedBody* attached_body)
{
  if (!octomap_monitor_)
    return;

  boost::recursive_mutex::scoped_lock _(shape_handles_lock_);

  AttachedBodyShapeHandles::iterator it = attached_body_shape_handles_.find(attached_body);
  if (it != attached_body_shape_handles_.end())
  {
    for (std::pair<occupancy_map_monitor::ShapeHandle, std::size_t>& shape_handle : it->second)
      octomap_monitor_->forgetShape(shape_handle.first);
    RCLCPP_DEBUG(LOGGER, "Including attached body '%s' in monitored octomap", attached_body->getName().c_str());
    attached_body_shape_handles_.erase(it);
  }
}

void PlanningSceneMonitor::excludeWorldObjectFromOctree(const collision_detection::World::ObjectConstPtr& obj)
{
  if (!octomap_monitor_)
    return;

  boost::recursive_mutex::scoped_lock _(shape_handles_lock_);

  bool found = false;
  for (std::size_t i = 0; i < obj->shapes_.size(); ++i)
  {
    if (obj->shapes_[i]->type == shapes::PLANE || obj->shapes_[i]->type == shapes::OCTREE)
      continue;
    occupancy_map_monitor::ShapeHandle h = octomap_monitor_->excludeShape(obj->shapes_[i]);
    if (h)
    {
      collision_body_shape_handles_[obj->id_].push_back(std::make_pair(h, &obj->shape_poses_[i]));
      found = true;
    }
  }
  if (found)
    RCLCPP_DEBUG(LOGGER, "Excluding collision object '%s' from monitored octomap", obj->id_.c_str());
}

void PlanningSceneMonitor::includeWorldObjectInOctree(const collision_detection::World::ObjectConstPtr& obj)
{
  if (!octomap_monitor_)
    return;

  boost::recursive_mutex::scoped_lock _(shape_handles_lock_);

  CollisionBodyShapeHandles::iterator it = collision_body_shape_handles_.find(obj->id_);
  if (it != collision_body_shape_handles_.end())
  {
    for (std::pair<occupancy_map_monitor::ShapeHandle, const Eigen::Isometry3d*>& shape_handle : it->second)
      octomap_monitor_->forgetShape(shape_handle.first);
    RCLCPP_DEBUG(LOGGER, "Including collision object '%s' in monitored octomap", obj->id_.c_str());
    collision_body_shape_handles_.erase(it);
  }
}

void PlanningSceneMonitor::currentStateAttachedBodyUpdateCallback(moveit::core::AttachedBody* attached_body,
                                                                  bool just_attached)
{
  if (!octomap_monitor_)
    return;

  if (just_attached)
    excludeAttachedBodyFromOctree(attached_body);
  else
    includeAttachedBodyInOctree(attached_body);
}

void PlanningSceneMonitor::currentWorldObjectUpdateCallback(const collision_detection::World::ObjectConstPtr& obj,
                                                            collision_detection::World::Action action)
{
  if (!octomap_monitor_)
    return;
  if (obj->id_ == planning_scene::PlanningScene::OCTOMAP_NS)
    return;

  if (action & collision_detection::World::CREATE)
    excludeWorldObjectFromOctree(obj);
  else if (action & collision_detection::World::DESTROY)
    includeWorldObjectInOctree(obj);
  else
  {
    excludeWorldObjectFromOctree(obj);
    includeWorldObjectInOctree(obj);
  }
}

bool PlanningSceneMonitor::waitForCurrentRobotState(const rclcpp::Time& t, double wait_time)
{
  if (t.nanoseconds() == 0)
    return false;
  auto start = std::chrono::system_clock::now();
  auto timeout = std::chrono::duration<double>(wait_time);
  RCLCPP_DEBUG(LOGGER, "sync robot state to: %.3fs", fmod(t.seconds(), 10.));

  if (current_state_monitor_)
  {
    // Wait for next robot update in state monitor.
    bool success = current_state_monitor_->waitForCurrentState(t, wait_time);

    /* As robot updates are passed to the planning scene only in throttled fashion, there might
       be still an update pending. If so, explicitly update the planning scene here.
       If waitForCurrentState failed, we didn't get any new state updates within wait_time. */
    if (success)
    {
      std::unique_lock<std::mutex> lock(state_pending_mutex_);
      if (state_update_pending_)  // enforce state update
      {
        state_update_pending_ = false;
        last_robot_state_update_wall_time_ = std::chrono::system_clock::now();
        lock.unlock();
        updateSceneWithCurrentState();
      }
      return true;
    }

    RCLCPP_WARN(LOGGER, "Failed to fetch current robot state.");
    return false;
  }

  // Sometimes there is no state monitor. In this case state updates are received as part of scene updates only.
  // However, scene updates are only published if the robot actually moves. Hence we need a timeout!
  // As publishing planning scene updates is throttled (2Hz by default), a 1s timeout is a suitable default.
  boost::shared_lock<boost::shared_mutex> lock(scene_update_mutex_);
  rclcpp::Time prev_robot_motion_time = last_robot_motion_time_;
  while (last_robot_motion_time_ < t &&  // Wait until the state update actually reaches the scene.
         timeout > std::chrono::seconds())
  {
    RCLCPP_DEBUG(LOGGER, "last robot motion: %f ago", (t - last_robot_motion_time_).seconds());
    new_scene_update_condition_.wait_for(lock, boost::chrono::nanoseconds((int)timeout.count()));
    timeout -= std::chrono::system_clock::now() - start;  // compute remaining wait_time
  }
  bool success = last_robot_motion_time_ >= t;
  // suppress warning if we received an update at all
  if (!success && prev_robot_motion_time != last_robot_motion_time_)
    RCLCPP_WARN(LOGGER, "Maybe failed to update robot state, time diff: %.3fs", (t - last_robot_motion_time_).seconds());

  RCLCPP_DEBUG(LOGGER, "sync done: robot motion: %f scene update: %f", (t - last_robot_motion_time_).seconds(),
               (t - last_update_time_).seconds());
  return success;
}

void PlanningSceneMonitor::lockSceneRead()
{
  scene_update_mutex_.lock_shared();
  if (octomap_monitor_)
    octomap_monitor_->getOcTreePtr()->lockRead();
}

void PlanningSceneMonitor::unlockSceneRead()
{
  if (octomap_monitor_)
    octomap_monitor_->getOcTreePtr()->unlockRead();
  scene_update_mutex_.unlock_shared();
}

void PlanningSceneMonitor::lockSceneWrite()
{
  scene_update_mutex_.lock();
  if (octomap_monitor_)
    octomap_monitor_->getOcTreePtr()->lockWrite();
}

void PlanningSceneMonitor::unlockSceneWrite()
{
  if (octomap_monitor_)
    octomap_monitor_->getOcTreePtr()->unlockWrite();
  scene_update_mutex_.unlock();
}

void PlanningSceneMonitor::startSceneMonitor(const std::string& scene_topic)
{
  stopSceneMonitor();

  RCLCPP_INFO(LOGGER, "Starting planning scene monitor");
  // listen for planning scene updates; these messages include transforms, so no need for filters
  if (!scene_topic.empty())
  {
    planning_scene_subscriber_ = pnode_->create_subscription<moveit_msgs::msg::PlanningScene>(
        scene_topic, 100, std::bind(&PlanningSceneMonitor::newPlanningSceneCallback, this, std::placeholders::_1));
    RCLCPP_INFO(LOGGER, "Listening to '%s'", planning_scene_subscriber_->get_topic_name());
  }
}

void PlanningSceneMonitor::stopSceneMonitor()
{
  if (planning_scene_subscriber_)
  {
    RCLCPP_INFO(LOGGER, "Stopping planning scene monitor");
    planning_scene_subscriber_.reset();
  }
}

bool PlanningSceneMonitor::getShapeTransformCache(const std::string& target_frame, const rclcpp::Time& target_time,
                                                  occupancy_map_monitor::ShapeTransformCache& cache) const
{
  try
  {
    boost::recursive_mutex::scoped_lock _(shape_handles_lock_);

    for (const std::pair<const moveit::core::LinkModel* const,
                         std::vector<std::pair<occupancy_map_monitor::ShapeHandle, std::size_t>>>& link_shape_handle :
         link_shape_handles_)
    {
      tf_buffer_->canTransform(target_frame, link_shape_handle.first->getName(), target_time,
                               shape_transform_cache_lookup_wait_time_);
      Eigen::Isometry3d ttr = tf2::transformToEigen(
          tf_buffer_->lookupTransform(target_frame, link_shape_handle.first->getName(), target_time));
      for (std::size_t j = 0; j < link_shape_handle.second.size(); ++j)
        cache[link_shape_handle.second[j].first] =
            ttr * link_shape_handle.first->getCollisionOriginTransforms()[link_shape_handle.second[j].second];
    }
    for (const std::pair<const moveit::core::AttachedBody* const,
                         std::vector<std::pair<occupancy_map_monitor::ShapeHandle, std::size_t>>>&
             attached_body_shape_handle : attached_body_shape_handles_)
    {
      tf_buffer_->canTransform(target_frame, attached_body_shape_handle.first->getAttachedLinkName(), target_time,
                               shape_transform_cache_lookup_wait_time_);
      Eigen::Isometry3d transform = tf2::transformToEigen(tf_buffer_->lookupTransform(
          target_frame, attached_body_shape_handle.first->getAttachedLinkName(), target_time));
      for (std::size_t k = 0; k < attached_body_shape_handle.second.size(); ++k)
        cache[attached_body_shape_handle.second[k].first] =
            transform *
            attached_body_shape_handle.first->getFixedTransforms()[attached_body_shape_handle.second[k].second];
    }
    {
      tf_buffer_->canTransform(target_frame, scene_->getPlanningFrame(), target_time,
                               shape_transform_cache_lookup_wait_time_);
      Eigen::Isometry3d transform =
          tf2::transformToEigen(tf_buffer_->lookupTransform(target_frame, scene_->getPlanningFrame(), target_time));
      for (const std::pair<const std::string,
                           std::vector<std::pair<occupancy_map_monitor::ShapeHandle, const Eigen::Isometry3d*>>>&
               collision_body_shape_handle : collision_body_shape_handles_)
        for (const std::pair<occupancy_map_monitor::ShapeHandle, const Eigen::Isometry3d*>& it :
             collision_body_shape_handle.second)
          cache[it.first] = transform * (*it.second);
    }
  }
  catch (tf2::TransformException& ex)
  {
    rclcpp::Clock steady_clock = rclcpp::Clock();
    RCLCPP_ERROR_THROTTLE(LOGGER, steady_clock, 1000, "Transform error: %s", ex.what());
    return false;
  }
  return true;
}

void PlanningSceneMonitor::startWorldGeometryMonitor(const std::string& collision_objects_topic,
                                                     const std::string& planning_scene_world_topic,
                                                     const bool load_octomap_monitor)
{
  stopWorldGeometryMonitor();
  RCLCPP_INFO(LOGGER, "Starting world geometry update monitor for collision objects, attached objects, octomap "
                      "updates.");

  // Listen to the /collision_objects topic to detect requests to add/remove/update collision objects to/from the world
  if (!collision_objects_topic.empty())
  {
    collision_object_subscriber_ = pnode_->create_subscription<moveit_msgs::msg::CollisionObject>(
        collision_objects_topic, 1024,
        std::bind(&PlanningSceneMonitor::collisionObjectCallback, this, std::placeholders::_1));
    RCLCPP_INFO(LOGGER, "Listening to '%s'", collision_objects_topic.c_str());
  }

  if (!planning_scene_world_topic.empty())
  {
    planning_scene_world_subscriber_ = pnode_->create_subscription<moveit_msgs::msg::PlanningSceneWorld>(
        planning_scene_world_topic, 1,
        std::bind(&PlanningSceneMonitor::newPlanningSceneWorldCallback, this, std::placeholders::_1));
    RCLCPP_INFO(LOGGER, "Listening to '%s' for planning scene world geometry", planning_scene_world_topic.c_str());
  }

  // Ocotomap monitor is optional
  if (load_octomap_monitor)
  {
    if (!octomap_monitor_)
    {
<<<<<<< HEAD
      octomap_monitor_.reset(
          new occupancy_map_monitor::OccupancyMapMonitor(node_, tf_buffer_, scene_->getPlanningFrame()));
=======
      octomap_monitor_ =
          std::make_unique<occupancy_map_monitor::OccupancyMapMonitor>(tf_buffer_, scene_->getPlanningFrame());
>>>>>>> 779b7c8b
      excludeRobotLinksFromOctree();
      excludeAttachedBodiesFromOctree();
      excludeWorldObjectsFromOctree();

      octomap_monitor_->setTransformCacheCallback(boost::bind(&PlanningSceneMonitor::getShapeTransformCache, this,
                                                              boost::placeholders::_1, boost::placeholders::_2,
                                                              boost::placeholders::_3));
      octomap_monitor_->setUpdateCallback(boost::bind(&PlanningSceneMonitor::octomapUpdateCallback, this));
    }
    octomap_monitor_->startMonitor();
  }
}

void PlanningSceneMonitor::stopWorldGeometryMonitor()
{
  if (collision_object_subscriber_)
  {
    RCLCPP_INFO(LOGGER, "Stopping world geometry monitor");
    collision_object_subscriber_.reset();
  }
  else if (planning_scene_world_subscriber_)
  {
    RCLCPP_INFO(LOGGER, "Stopping world geometry monitor");
    planning_scene_world_subscriber_.reset();
  }
  if (octomap_monitor_)
    octomap_monitor_->stopMonitor();
}

void PlanningSceneMonitor::startStateMonitor(const std::string& joint_states_topic,
                                             const std::string& attached_objects_topic)
{
  stopStateMonitor();
  if (scene_)
  {
    if (!current_state_monitor_)
<<<<<<< HEAD
    {
      current_state_monitor_.reset(new CurrentStateMonitor(pnode_, getRobotModel(), tf_buffer_));
    }
    current_state_monitor_->addUpdateCallback(
        boost::bind(&PlanningSceneMonitor::onStateUpdate, this, boost::placeholders::_1));
=======
      current_state_monitor_ = std::make_shared<CurrentStateMonitor>(getRobotModel(), tf_buffer_, root_nh_);
    current_state_monitor_->addUpdateCallback(boost::bind(&PlanningSceneMonitor::onStateUpdate, this, _1));
>>>>>>> 779b7c8b
    current_state_monitor_->startStateMonitor(joint_states_topic);

    {
      std::unique_lock<std::mutex> lock(state_pending_mutex_);
      if (dt_state_update_.count() > 0)
        // ROS original: state_update_timer_.start();
        // TODO: re-enable WallTimer start()
        state_update_timer_ = pnode_->create_wall_timer(
            dt_state_update_, std::bind(&PlanningSceneMonitor::stateUpdateTimerCallback, this));
    }

    if (!attached_objects_topic.empty())
    {
      // using regular message filter as there's no header
      attached_collision_object_subscriber_ = pnode_->create_subscription<moveit_msgs::msg::AttachedCollisionObject>(
          attached_objects_topic, 1024,
          std::bind(&PlanningSceneMonitor::attachObjectCallback, this, std::placeholders::_1));
      RCLCPP_INFO(LOGGER, "Listening to '%s' for attached collision objects",
                  attached_collision_object_subscriber_->get_topic_name());
    }
  }
  else
    RCLCPP_ERROR(LOGGER, "Cannot monitor robot state because planning scene is not configured");
}

void PlanningSceneMonitor::stopStateMonitor()
{
  if (current_state_monitor_)
    current_state_monitor_->stopStateMonitor();
  if (attached_collision_object_subscriber_)
    attached_collision_object_subscriber_.reset();

  // stop must be called with state_pending_mutex_ unlocked to avoid deadlock
  if (state_update_timer_)
    state_update_timer_->cancel();
  {
    std::unique_lock<std::mutex> lock(state_pending_mutex_);
    state_update_pending_ = false;
  }
}

void PlanningSceneMonitor::onStateUpdate(const sensor_msgs::msg::JointState::ConstSharedPtr& /*joint_state */)
{
  const std::chrono::system_clock::time_point& n = std::chrono::system_clock::now();
  std::chrono::duration<double> dt = n - last_robot_state_update_wall_time_;

  bool update = false;
  {
    std::unique_lock<std::mutex> lock(state_pending_mutex_);

    if (dt.count() < dt_state_update_.count())
    {
      state_update_pending_ = true;
    }
    else
    {
      state_update_pending_ = false;
      last_robot_state_update_wall_time_ = n;
      update = true;
    }
  }
  // run the state update with state_pending_mutex_ unlocked
  if (update)
    updateSceneWithCurrentState();
}

void PlanningSceneMonitor::stateUpdateTimerCallback()
{
  if (state_update_pending_)
  {
    bool update = false;

    std::chrono::system_clock::time_point n = std::chrono::system_clock::now();
    std::chrono::duration<double> dt = n - last_robot_state_update_wall_time_;

    {
      // lock for access to dt_state_update_ and state_update_pending_
      std::unique_lock<std::mutex> lock(state_pending_mutex_);
      if (state_update_pending_ && dt.count() >= dt_state_update_.count())
      {
        state_update_pending_ = false;
        last_robot_state_update_wall_time_ = std::chrono::system_clock::now();
        auto sec = std::chrono::duration<double>(last_robot_state_update_wall_time_.time_since_epoch()).count();
        update = true;
        RCLCPP_DEBUG(LOGGER, "performPendingStateUpdate: %f", fmod(sec, 10));
      }
    }

    // run the state update with state_pending_mutex_ unlocked
    if (update)
    {
      updateSceneWithCurrentState();
      RCLCPP_DEBUG(LOGGER, "performPendingStateUpdate done");
    }
  }
}

void PlanningSceneMonitor::octomapUpdateCallback()
{
  if (!octomap_monitor_)
    return;

  updateFrameTransforms();
  {
    boost::unique_lock<boost::shared_mutex> ulock(scene_update_mutex_);
    last_update_time_ = rclcpp::Clock().now();
    octomap_monitor_->getOcTreePtr()->lockRead();
    try
    {
      scene_->processOctomapPtr(octomap_monitor_->getOcTreePtr(), Eigen::Isometry3d::Identity());
      octomap_monitor_->getOcTreePtr()->unlockRead();
    }
    catch (...)
    {
      octomap_monitor_->getOcTreePtr()->unlockRead();  // unlock and rethrow
      throw;
    }
  }
  triggerSceneUpdateEvent(UPDATE_GEOMETRY);
}

void PlanningSceneMonitor::setStateUpdateFrequency(double hz)
{
  bool update = false;
  if (hz > std::numeric_limits<double>::epsilon())
  {
    std::unique_lock<std::mutex> lock(state_pending_mutex_);
    dt_state_update_ = std::chrono::duration<double>(1.0 / hz);
    // ROS original: state_update_timer_.start();
    // TODO: re-enable WallTimer start()
    state_update_timer_ =
        pnode_->create_wall_timer(dt_state_update_, std::bind(&PlanningSceneMonitor::stateUpdateTimerCallback, this));
  }
  else
  {
    // stop must be called with state_pending_mutex_ unlocked to avoid deadlock
    // ROS original: state_update_timer_.stop();
    // TODO: re-enable WallTimer stop()
    if (state_update_timer_)
      state_update_timer_->cancel();
    std::unique_lock<std::mutex> lock(state_pending_mutex_);
    dt_state_update_ = std::chrono::duration<double>(0.0);
    if (state_update_pending_)
      update = true;
  }
  RCLCPP_INFO(LOGGER, "Updating internal planning scene state at most every %lf seconds", dt_state_update_.count());

  if (update)
    updateSceneWithCurrentState();
}

void PlanningSceneMonitor::updateSceneWithCurrentState()
{
  rclcpp::Time time = node_->now();
  rclcpp::Clock steady_clock = rclcpp::Clock(RCL_STEADY_TIME);
  if (current_state_monitor_)
  {
    std::vector<std::string> missing;
    if (!current_state_monitor_->haveCompleteState(missing) &&
        (time - current_state_monitor_->getMonitorStartTime()).seconds() > 1.0)
    {
      std::string missing_str = boost::algorithm::join(missing, ", ");
      RCLCPP_WARN_THROTTLE(LOGGER, steady_clock, 1000, "The complete state of the robot is not yet known.  Missing %s",
                           missing_str.c_str());
    }

    {
      boost::unique_lock<boost::shared_mutex> ulock(scene_update_mutex_);
      last_update_time_ = last_robot_motion_time_ = current_state_monitor_->getCurrentStateTime();
      RCLCPP_DEBUG(LOGGER, "robot state update %f", fmod(last_robot_motion_time_.seconds(), 10.));
      current_state_monitor_->setToCurrentState(scene_->getCurrentStateNonConst());
      scene_->getCurrentStateNonConst().update();  // compute all transforms
    }
    triggerSceneUpdateEvent(UPDATE_STATE);
  }
  else
    RCLCPP_ERROR_THROTTLE(LOGGER, steady_clock, 1000,
                          "State monitor is not active. Unable to set the planning scene state");
}

void PlanningSceneMonitor::addUpdateCallback(const boost::function<void(SceneUpdateType)>& fn)
{
  boost::recursive_mutex::scoped_lock lock(update_lock_);
  if (fn)
    update_callbacks_.push_back(fn);
}

void PlanningSceneMonitor::clearUpdateCallbacks()
{
  boost::recursive_mutex::scoped_lock lock(update_lock_);
  update_callbacks_.clear();
}

void PlanningSceneMonitor::setPlanningScenePublishingFrequency(double hz)
{
  publish_planning_scene_frequency_ = hz;
  RCLCPP_DEBUG(LOGGER, "Maximum frequency for publishing a planning scene is now %lf Hz",
               publish_planning_scene_frequency_);
}

void PlanningSceneMonitor::getUpdatedFrameTransforms(std::vector<geometry_msgs::msg::TransformStamped>& transforms)
{
  const std::string& target = getRobotModel()->getModelFrame();

  std::vector<std::string> all_frame_names;
  tf_buffer_->_getFrameStrings(all_frame_names);
  for (const std::string& all_frame_name : all_frame_names)
  {
    if (all_frame_name == target || getRobotModel()->hasLinkModel(all_frame_name))
      continue;

    geometry_msgs::msg::TransformStamped f;
    try
    {
      f = tf_buffer_->lookupTransform(target, all_frame_name, tf2::TimePointZero);
    }
    catch (tf2::TransformException& ex)
    {
      RCLCPP_WARN(LOGGER, "Unable to transform object from frame '%s' to planning frame'%s' (%s)",
                  all_frame_name.c_str(), target.c_str(), ex.what());
      continue;
    }
    f.header.frame_id = all_frame_name;
    f.child_frame_id = target;
    transforms.push_back(f);
  }
}

void PlanningSceneMonitor::updateFrameTransforms()
{
  if (scene_)
  {
    std::vector<geometry_msgs::msg::TransformStamped> transforms;
    getUpdatedFrameTransforms(transforms);
    {
      boost::unique_lock<boost::shared_mutex> ulock(scene_update_mutex_);
      scene_->getTransformsNonConst().setTransforms(transforms);
      last_update_time_ = rclcpp::Clock().now();
    }
    triggerSceneUpdateEvent(UPDATE_TRANSFORMS);
  }
}

void PlanningSceneMonitor::publishDebugInformation(bool flag)
{
  if (octomap_monitor_)
    octomap_monitor_->publishDebugInformation(flag);
}

void PlanningSceneMonitor::configureCollisionMatrix(const planning_scene::PlanningScenePtr& scene)
{
  if (!scene || robot_description_.empty())
    return;
  // TODO: Uncomment when XmlRpc is refactored
  // collision_detection::AllowedCollisionMatrix& acm = scene->getAllowedCollisionMatrixNonConst();

  // read overriding values from the param server

  // first we do default collision operations
  if (!node_->has_parameter(robot_description_ + "_planning.default_collision_operations"))
    RCLCPP_DEBUG(LOGGER, "No additional default collision operations specified");
  else
  {
    RCLCPP_DEBUG(LOGGER, "Reading additional default collision operations");

    // TODO: codebase wide refactoring for XmlRpc
    // XmlRpc::XmlRpcValue coll_ops;
    // node_->get_parameter(robot_description_ + "_planning/default_collision_operations", coll_ops);

    // if (coll_ops.getType() != XmlRpc::XmlRpcValue::TypeArray)
    // {
    //   RCLCPP_WARN(LOGGER, "default_collision_operations is not an array");
    //   return;
    // }

    // if (coll_ops.size() == 0)
    // {
    //   RCLCPP_WARN(LOGGER, "No collision operations in default collision operations");
    //   return;
    // }

    // for (int i = 0; i < coll_ops.size(); ++i)  // NOLINT(modernize-loop-convert)
    // {
    //   if (!coll_ops[i].hasMember("object1") || !coll_ops[i].hasMember("object2") ||
    //   !coll_ops[i].hasMember("operation"))
    //   {
    //     RCLCPP_WARN(LOGGER, "All collision operations must have two objects and an operation");
    //     continue;
    //   }
    //   acm.setEntry(std::string(coll_ops[i]["object1"]), std::string(coll_ops[i]["object2"]),
    //                std::string(coll_ops[i]["operation"]) == "disable");
    // }
  }
}

void PlanningSceneMonitor::configureDefaultPadding()
{
  if (robot_description_.empty())
  {
    default_robot_padd_ = 0.0;
    default_robot_scale_ = 1.0;
    default_object_padd_ = 0.0;
    default_attached_padd_ = 0.0;
    return;
  }

  // Ensure no leading slash creates a bad param server address
  static const std::string ROBOT_DESCRIPTION =
      (robot_description_[0] == '.') ? robot_description_.substr(1) : robot_description_;

  node_->get_parameter_or(ROBOT_DESCRIPTION + "_planning.default_robot_padding", default_robot_padd_, 0.0);
  node_->get_parameter_or(ROBOT_DESCRIPTION + "_planning.default_robot_scale", default_robot_scale_, 1.0);
  node_->get_parameter_or(ROBOT_DESCRIPTION + "_planning.default_object_padding", default_object_padd_, 0.0);
  node_->get_parameter_or(ROBOT_DESCRIPTION + "_planning.default_attached_padding", default_attached_padd_, 0.0);
  default_robot_link_padd_ = std::map<std::string, double>();
  default_robot_link_scale_ = std::map<std::string, double>();
  // TODO: enable parameter type support to std::map
  // node_->get_parameter_or(robot_description + "_planning/default_robot_link_padding", default_robot_link_padd_,
  //           std::map<std::string, double>());
  // node_->get_parameter_or(robot_description + "_planning/default_robot_link_scale", default_robot_link_scale_,
  //           std::map<std::string, double>());

  RCLCPP_DEBUG_STREAM(LOGGER, "Loaded " << default_robot_link_padd_.size() << " default link paddings");
  RCLCPP_DEBUG_STREAM(LOGGER, "Loaded " << default_robot_link_scale_.size() << " default link scales");
}
}  // namespace planning_scene_monitor<|MERGE_RESOLUTION|>--- conflicted
+++ resolved
@@ -93,14 +93,6 @@
                                            const std::string& name)
   : PlanningSceneMonitor(node, planning_scene::PlanningScenePtr(), rm_loader, name)
 {
-<<<<<<< HEAD
-=======
-  root_nh_.setCallbackQueue(&queue_);
-  nh_.setCallbackQueue(&queue_);
-  spinner_ = std::make_shared<ros::AsyncSpinner>(1, &queue_);
-  spinner_->start();
-  initialize(scene);
->>>>>>> 779b7c8b
 }
 
 PlanningSceneMonitor::PlanningSceneMonitor(const rclcpp::Node::SharedPtr& node,
@@ -1191,13 +1183,8 @@
   {
     if (!octomap_monitor_)
     {
-<<<<<<< HEAD
-      octomap_monitor_.reset(
-          new occupancy_map_monitor::OccupancyMapMonitor(node_, tf_buffer_, scene_->getPlanningFrame()));
-=======
       octomap_monitor_ =
-          std::make_unique<occupancy_map_monitor::OccupancyMapMonitor>(tf_buffer_, scene_->getPlanningFrame());
->>>>>>> 779b7c8b
+          std::make_unique<occupancy_map_monitor::OccupancyMapMonitor>(node_, tf_buffer_, scene_->getPlanningFrame());
       excludeRobotLinksFromOctree();
       excludeAttachedBodiesFromOctree();
       excludeWorldObjectsFromOctree();
@@ -1234,16 +1221,11 @@
   if (scene_)
   {
     if (!current_state_monitor_)
-<<<<<<< HEAD
-    {
-      current_state_monitor_.reset(new CurrentStateMonitor(pnode_, getRobotModel(), tf_buffer_));
+    {
+      current_state_monitor_ = std::make_shared<CurrentStateMonitor>(pnode_, getRobotModel(), tf_buffer_);
     }
     current_state_monitor_->addUpdateCallback(
         boost::bind(&PlanningSceneMonitor::onStateUpdate, this, boost::placeholders::_1));
-=======
-      current_state_monitor_ = std::make_shared<CurrentStateMonitor>(getRobotModel(), tf_buffer_, root_nh_);
-    current_state_monitor_->addUpdateCallback(boost::bind(&PlanningSceneMonitor::onStateUpdate, this, _1));
->>>>>>> 779b7c8b
     current_state_monitor_->startStateMonitor(joint_states_topic);
 
     {
