/*********************************************************************
 * Software License Agreement (BSD License)
 *
 *  Copyright (c) 2012, Willow Garage, Inc.
 *  All rights reserved.
 *
 *  Redistribution and use in source and binary forms, with or without
 *  modification, are permitted provided that the following conditions
 *  are met:
 *
 *   * Redistributions of source code must retain the above copyright
 *     notice, this list of conditions and the following disclaimer.
 *   * Redistributions in binary form must reproduce the above
 *     copyright notice, this list of conditions and the following
 *     disclaimer in the documentation and/or other materials provided
 *     with the distribution.
 *   * Neither the name of Willow Garage nor the names of its
 *     contributors may be used to endorse or promote products derived
 *     from this software without specific prior written permission.
 *
 *  THIS SOFTWARE IS PROVIDED BY THE COPYRIGHT HOLDERS AND CONTRIBUTORS
 *  "AS IS" AND ANY EXPRESS OR IMPLIED WARRANTIES, INCLUDING, BUT NOT
 *  LIMITED TO, THE IMPLIED WARRANTIES OF MERCHANTABILITY AND FITNESS
 *  FOR A PARTICULAR PURPOSE ARE DISCLAIMED. IN NO EVENT SHALL THE
 *  COPYRIGHT OWNER OR CONTRIBUTORS BE LIABLE FOR ANY DIRECT, INDIRECT,
 *  INCIDENTAL, SPECIAL, EXEMPLARY, OR CONSEQUENTIAL DAMAGES (INCLUDING,
 *  BUT NOT LIMITED TO, PROCUREMENT OF SUBSTITUTE GOODS OR SERVICES;
 *  LOSS OF USE, DATA, OR PROFITS; OR BUSINESS INTERRUPTION) HOWEVER
 *  CAUSED AND ON ANY THEORY OF LIABILITY, WHETHER IN CONTRACT, STRICT
 *  LIABILITY, OR TORT (INCLUDING NEGLIGENCE OR OTHERWISE) ARISING IN
 *  ANY WAY OUT OF THE USE OF THIS SOFTWARE, EVEN IF ADVISED OF THE
 *  POSSIBILITY OF SUCH DAMAGE.
 *********************************************************************/

/* Author: Ioan Sucan, Dave Coleman */

#include <moveit/kinematics_plugin_loader/kinematics_plugin_loader.h>
#include <moveit/rdf_loader/rdf_loader.h>
#include <pluginlib/class_loader.hpp>
#include <boost/thread/mutex.hpp>
#include <sstream>
#include <vector>
#include <map>
#include <memory>
#include "rclcpp/rclcpp.hpp"
#include <moveit/profiler/profiler.h>

namespace kinematics_plugin_loader
{
rclcpp::Logger LOGGER = rclcpp::get_logger("kinematics_plugin_loader");

class KinematicsPluginLoader::KinematicsLoaderImpl
{
public:
  /**
   * \brief Pimpl Implementation of KinematicsLoader
   * \param robot_description
   * \param possible_kinematics_solvers
   * \param search_res
   * \param iksolver_to_tip_links - a map between each ik solver and a vector of custom-specified tip link(s)
   */
  KinematicsLoaderImpl(const rclcpp::Node::SharedPtr& node, const std::string& robot_description,
                       const std::map<std::string, std::vector<std::string>>& possible_kinematics_solvers,
                       const std::map<std::string, std::vector<double>>& search_res,
                       const std::map<std::string, std::vector<std::string>>& iksolver_to_tip_links)
    : node_(node)
    , robot_description_(robot_description)
    , possible_kinematics_solvers_(possible_kinematics_solvers)
    , search_res_(search_res)
    , iksolver_to_tip_links_(iksolver_to_tip_links)
  {
    try
    {
      kinematics_loader_.reset(new pluginlib::ClassLoader<kinematics::KinematicsBase>("moveit_core", "kinematics::"
                                                                                                     "KinematicsBase"));
    }
    catch (pluginlib::PluginlibException& e)
    {
      RCLCPP_ERROR(LOGGER, "Unable to construct kinematics loader. Error: %s", e.what());
    }
  }

  /**
   * \brief Helper function to decide which, and how many, tip frames a planning group has
   * \param jmg - joint model group pointer
   * \return tips - list of valid links in a planning group to plan for
   */
  std::vector<std::string> chooseTipFrames(const moveit::core::JointModelGroup* jmg)
  {
    std::vector<std::string> tips;
    std::map<std::string, std::vector<std::string>>::const_iterator ik_it = iksolver_to_tip_links_.find(jmg->getName());

    // Check if tips were loaded onto the rosparam server previously
    if (ik_it != iksolver_to_tip_links_.end())
    {
      // the tip is being chosen based on a corresponding rosparam ik link
      RCLCPP_DEBUG(LOGGER, "Choosing tip frame of kinematic solver for group %s"
                           "based on values in rosparam server.",
                   jmg->getName().c_str());
      tips = ik_it->second;
    }
    else
    {
      // get the last link in the chain
      RCLCPP_DEBUG(LOGGER, "Choosing tip frame of kinematic solver for group %s"
                           "based on last link in chain",
                   jmg->getName().c_str());

      tips.push_back(jmg->getLinkModels().back()->getName());
    }

    // Error check
    if (tips.empty())
    {
      RCLCPP_ERROR(LOGGER, "Error choosing kinematic solver tip frame(s).");
    }

    // Debug tip choices
    std::stringstream tip_debug;
    tip_debug << "Planning group '" << jmg->getName() << "' has tip(s): ";
    for (std::size_t i = 0; i < tips.size(); ++i)
      tip_debug << tips[i] << ", ";
    RCLCPP_DEBUG(LOGGER, tip_debug.str());

    return tips;
  }

  kinematics::KinematicsBasePtr allocKinematicsSolver(const moveit::core::JointModelGroup* jmg)
  {
    kinematics::KinematicsBasePtr result;
    if (!kinematics_loader_)
    {
      RCLCPP_ERROR(LOGGER, "Invalid kinematics loader.");
      return result;
    }
    if (!jmg)
    {
      RCLCPP_ERROR(LOGGER, "Specified group is NULL. Cannot allocate kinematics solver.");
      return result;
    }
    const std::vector<const moveit::core::LinkModel*>& links = jmg->getLinkModels();
    if (links.empty())
    {
      RCLCPP_ERROR(LOGGER, "No links specified for group '%s'. Cannot allocate kinematics solver.",
                   jmg->getName().c_str());
      return result;
    }

    RCLCPP_DEBUG(LOGGER, "Trying to allocate kinematics solver for group '%s'", jmg->getName().c_str());

    std::map<std::string, std::vector<std::string>>::const_iterator it =
        possible_kinematics_solvers_.find(jmg->getName());
    if (it == possible_kinematics_solvers_.end())
    {
      RCLCPP_DEBUG(LOGGER, "No kinematics solver available for this group");
      return result;
    }

    const std::string& base = links.front()->getParentJointModel()->getParentLinkModel() ?
                                  links.front()->getParentJointModel()->getParentLinkModel()->getName() :
                                  jmg->getParentModel().getModelFrame();

    // just to be sure, do not call the same pluginlib instance allocation function in parallel
    boost::mutex::scoped_lock slock(lock_);
    for (std::size_t i = 0; !result && i < it->second.size(); ++i)
    {
      try
      {
        result = kinematics_loader_->createUniqueInstance(it->second[i]);
        if (result)
        {
          // choose the tip of the IK solver
          const std::vector<std::string> tips = chooseTipFrames(jmg);

          // choose search resolution
          double search_res = search_res_.find(jmg->getName())->second[i];  // we know this exists, by construction

          if (!result->initialize(node_, jmg->getParentModel(), jmg->getName(),
                                  (base.empty() || base[0] != '/') ? base : base.substr(1), tips, search_res) &&
              // on failure: fallback to old method (TODO: remove in future)
              !result->initialize(robot_description_, jmg->getName(),
                                  (base.empty() || base[0] != '/') ? base : base.substr(1), tips, search_res))
          {
            RCLCPP_ERROR(LOGGER, "Kinematics solver of type '%s' could not be initialized for group '%s'",
                         it->second[i].c_str(), jmg->getName().c_str());
            result.reset();
            continue;
          }

          result->setDefaultTimeout(jmg->getDefaultIKTimeout());
          RCLCPP_DEBUG(LOGGER, "Successfully allocated and initialized a kinematics solver of type '%s' with search "
                               "resolution %lf for group '%s' at address %p",
                       it->second[i].c_str(), search_res, jmg->getName().c_str(), result.get());
          break;
        }
      }
      catch (pluginlib::PluginlibException& e)
      {
        RCLCPP_ERROR(LOGGER, "The kinematics plugin (%s) failed to load. Error: %s", it->first.c_str(), e.what());
      }
    }

    if (!result)
    {
      RCLCPP_DEBUG(LOGGER, "No usable kinematics solver was found for this group.\n"
                           "Did you load kinematics.yaml into your node's namespace?");
    }
    return result;
  }

  // cache solver between two consecutive calls
  // first call in RobotModelLoader::loadKinematicsSolvers() is just to check suitability for jmg
  // second call in JointModelGroup::setSolverAllocators() is to actually retrieve the instance for use
  kinematics::KinematicsBasePtr allocKinematicsSolverWithCache(const moveit::core::JointModelGroup* jmg)
  {
    boost::mutex::scoped_lock slock(cache_lock_);
    kinematics::KinematicsBasePtr& cached = instances_[jmg];
    if (cached.unique())
      return std::move(cached);  // pass on unique instance

    // create a new instance and store in instances_
    cached = allocKinematicsSolver(jmg);
    return cached;
  }

  void status() const
  {
    for (std::map<std::string, std::vector<std::string>>::const_iterator it = possible_kinematics_solvers_.begin();
         it != possible_kinematics_solvers_.end(); ++it)
    {
      for (std::size_t i = 0; i < it->second.size(); ++i)
      {
        RCLCPP_INFO(LOGGER, "Solver for group '%s': '%s' (search resolution = %lf)", it->first.c_str(),
                    it->second[i].c_str(), search_res_.at(it->first)[i]);
      }
    }
  }

private:
  const rclcpp::Node::SharedPtr node_;
  std::string robot_description_;
<<<<<<< HEAD
  std::map<std::string, std::vector<std::string>> possible_kinematics_solvers_;
  std::map<std::string, std::vector<double>> search_res_;
  std::map<std::string, std::vector<std::string>> iksolver_to_tip_links_;  // a map between each ik solver and a vector
                                                                           // of custom-specified tip link(s)
  std::shared_ptr<pluginlib::ClassLoader<kinematics::KinematicsBase>> kinematics_loader_;
  std::map<const robot_model::JointModelGroup*, kinematics::KinematicsBasePtr> instances_;
=======
  std::map<std::string, std::vector<std::string> > possible_kinematics_solvers_;
  std::map<std::string, std::vector<double> > search_res_;
  std::map<std::string, std::vector<std::string> > iksolver_to_tip_links_;  // a map between each ik solver and a vector
                                                                            // of custom-specified tip link(s)
  std::shared_ptr<pluginlib::ClassLoader<kinematics::KinematicsBase> > kinematics_loader_;
  std::map<const moveit::core::JointModelGroup*, kinematics::KinematicsBasePtr> instances_;
>>>>>>> a5864ccc
  boost::mutex lock_;
  boost::mutex cache_lock_;
};

void KinematicsPluginLoader::status() const
{
  if (loader_)
    loader_->status();
  else
    RCLCPP_INFO(LOGGER, "Loader function was never required");
}

moveit::core::SolverAllocatorFn KinematicsPluginLoader::getLoaderFunction()
{
  moveit::tools::Profiler::ScopedStart prof_start;
  moveit::tools::Profiler::ScopedBlock prof_block("KinematicsPluginLoader::getLoaderFunction");

  if (loader_)
    return boost::bind(&KinematicsLoaderImpl::allocKinematicsSolverWithCache, loader_.get(), _1);

  rdf_loader::RDFLoader rml(node_, robot_description_);
  robot_description_ = rml.getRobotDescription();
  return getLoaderFunction(rml.getSRDF());
}

moveit::core::SolverAllocatorFn KinematicsPluginLoader::getLoaderFunction(const srdf::ModelSharedPtr& srdf_model)
{
  moveit::tools::Profiler::ScopedStart prof_start;
  moveit::tools::Profiler::ScopedBlock prof_block("KinematicsPluginLoader::getLoaderFunction(SRDF)");

  if (!loader_)
  {
    RCLCPP_DEBUG(LOGGER, "Configuring kinematics solvers");
    groups_.clear();

    std::map<std::string, std::vector<std::string>> possible_kinematics_solvers;
    std::map<std::string, std::vector<double>> search_res;
    std::map<std::string, std::vector<std::string>> iksolver_to_tip_links;

    if (srdf_model)
    {
      const std::vector<srdf::Model::Group>& known_groups = srdf_model->getGroups();
      if (default_search_resolution_ <= std::numeric_limits<double>::epsilon())
        default_search_resolution_ = kinematics::KinematicsBase::DEFAULT_SEARCH_DISCRETIZATION;

      if (default_solver_plugin_.empty())
      {
        RCLCPP_DEBUG(LOGGER, "Loading settings for kinematics solvers from the ROS param server ...");

        // TODO(JafarAbdi): revise parameter lookup
        // read the list of plugin names for possible kinematics solvers
        for (const srdf::Model::Group& known_group : known_groups)
        {
          std::string base_param_name = known_group.name_;
          std::string ksolver_param_name = base_param_name + ".kinematics_solver";
          RCLCPP_DEBUG(LOGGER, "Looking for param %s ", ksolver_param_name.c_str());
          bool found = node_->has_parameter(ksolver_param_name);
          if (!found)
          {
            base_param_name = robot_description_ + "_kinematics." + known_group.name_;
            ksolver_param_name = base_param_name + ".kinematics_solver";
            RCLCPP_DEBUG(LOGGER, "Looking for param %s ", ksolver_param_name.c_str());
            found = node_->has_parameter(ksolver_param_name);
          }
          if (found)
          {
            RCLCPP_DEBUG(LOGGER, "Found param %s", ksolver_param_name.c_str());

            std::string ksolver = node_->get_parameter(ksolver_param_name).as_string();
            std::stringstream ss(ksolver);
            bool first = true;
            while (ss.good() && !ss.eof())
            {
              if (first)
              {
                first = false;
                groups_.push_back(known_group.name_);
              }
              std::string solver;
              ss >> solver >> std::ws;
              possible_kinematics_solvers[known_group.name_].push_back(solver);
              RCLCPP_DEBUG(LOGGER, "Using kinematics solver '%s' for group '%s'.", solver.c_str(),
                           known_group.name_.c_str());
            }
          }

          std::string ksolver_timeout_param_name = base_param_name + "/kinematics_solver_timeout";
          if (node_->has_parameter(ksolver_timeout_param_name))
          {
            double ksolver_timeout;
            rclcpp::Parameter parameter = node_->get_parameter(ksolver_timeout_param_name);
            if (parameter.get_type() == rclcpp::ParameterType::PARAMETER_DOUBLE)
            {
              ksolver_timeout = node_->get_parameter(ksolver_timeout_param_name).as_double();
              ik_timeout_[known_group.name_] = ksolver_timeout;
            }
            else if (parameter.get_type() == rclcpp::ParameterType::PARAMETER_INTEGER)
            {  // just in case this is an int
              ksolver_timeout = node_->get_parameter(ksolver_timeout_param_name).as_int();
              ik_timeout_[known_group.name_] = ksolver_timeout;
            }
          }

<<<<<<< HEAD
          std::string ksolver_res_param_name = base_param_name + "/kinematics_solver_search_resolution";
          if (node_->has_parameter(ksolver_res_param_name))
=======
          // TODO: Remove in future release (deprecated in PR #1288, Jan-2019, Melodic)
          std::string ksolver_attempts_param_name;
          if (nh.searchParam(base_param_name + "/kinematics_solver_attempts", ksolver_attempts_param_name) &&
              nh.hasParam(ksolver_attempts_param_name))
          {
            ROS_WARN_ONCE_NAMED(LOGNAME, "Kinematics solver doesn't support #attempts anymore, but only a timeout.\n"
                                         "Please remove the parameter '%s' from your configuration.",
                                ksolver_attempts_param_name.c_str());
          }

          std::string ksolver_res_param_name;
          if (nh.searchParam(base_param_name + "/kinematics_solver_search_resolution", ksolver_res_param_name))
>>>>>>> a5864ccc
          {
            rclcpp::Parameter ksolver_res_param = node_->get_parameter(ksolver_res_param_name);
            if (ksolver_res_param.get_type() == rclcpp::ParameterType::PARAMETER_STRING)
            {
              std::string ksolver_res = ksolver_res_param.as_string();
              std::stringstream ss(ksolver_res);
              while (ss.good() && !ss.eof())
              {
                double res;
                ss >> res >> std::ws;
                search_res[known_group.name_].push_back(res);
              }
            }
            // handle the case this param is just one value and parsed as a double
            else if (ksolver_res_param.get_type() == rclcpp::ParameterType::PARAMETER_DOUBLE)
            {
              double res = node_->get_parameter(ksolver_res_param_name).as_double();
              search_res[known_group.name_].push_back(res);
            }
            else if (ksolver_res_param.get_type() == rclcpp::ParameterType::PARAMETER_INTEGER)
            {
              int res = node_->get_parameter(ksolver_res_param_name).as_int();
              search_res[known_group.name_].push_back(res);
            }
          }

          // Allow a kinematic solver's tip links to be specified on the rosparam server as an array
          std::string ksolver_ik_links_param_name = base_param_name + "/kinematics_solver_ik_links";
          if (node_->has_parameter(ksolver_ik_links_param_name))
          {
            rclcpp::Parameter ksolver_ik_links_param = node_->get_parameter(ksolver_ik_links_param_name);
            if (ksolver_ik_links_param.get_type() == rclcpp::ParameterType::PARAMETER_STRING_ARRAY)
            {
              std::vector<std::string> ksolver_ik_links = ksolver_ik_links_param.as_string_array();
              for (size_t j = 0; j < ksolver_ik_links.size(); ++j)
              {
                RCLCPP_DEBUG(LOGGER, "found tip %s for group %s", ksolver_ik_links[j].c_str(),
                             known_group.name_.c_str());
                iksolver_to_tip_links[known_group.name_].push_back(ksolver_ik_links[j]);
              }
            }
            else
            {
              RCLCPP_WARN(LOGGER, "the parameter '%s' needs to be of type 'STRING_ARRAY'",
                          ksolver_ik_links_param_name.c_str());
            }
          }

          // make sure there is a default resolution at least specified for every solver (in case it was not specified
          // on the param server)
          while (search_res[known_group.name_].size() < possible_kinematics_solvers[known_group.name_].size())
            search_res[known_group.name_].push_back(default_search_resolution_);
        }
      }
      else
      {
        RCLCPP_DEBUG(LOGGER, "Using specified default settings for kinematics solvers ...");
        for (const srdf::Model::Group& known_group : known_groups)
        {
          possible_kinematics_solvers[known_group.name_].resize(1, default_solver_plugin_);
          search_res[known_group.name_].resize(1, default_search_resolution_);
          ik_timeout_[known_group.name_] = default_solver_timeout_;
          groups_.push_back(known_group.name_);
        }
      }
    }

    loader_.reset(new KinematicsLoaderImpl(node_, robot_description_, possible_kinematics_solvers, search_res,
                                           iksolver_to_tip_links));
  }

  return boost::bind(&KinematicsPluginLoader::KinematicsLoaderImpl::allocKinematicsSolverWithCache, loader_.get(), _1);
}
}  // namespace kinematics_plugin_loader<|MERGE_RESOLUTION|>--- conflicted
+++ resolved
@@ -239,21 +239,12 @@
 private:
   const rclcpp::Node::SharedPtr node_;
   std::string robot_description_;
-<<<<<<< HEAD
   std::map<std::string, std::vector<std::string>> possible_kinematics_solvers_;
   std::map<std::string, std::vector<double>> search_res_;
   std::map<std::string, std::vector<std::string>> iksolver_to_tip_links_;  // a map between each ik solver and a vector
                                                                            // of custom-specified tip link(s)
   std::shared_ptr<pluginlib::ClassLoader<kinematics::KinematicsBase>> kinematics_loader_;
-  std::map<const robot_model::JointModelGroup*, kinematics::KinematicsBasePtr> instances_;
-=======
-  std::map<std::string, std::vector<std::string> > possible_kinematics_solvers_;
-  std::map<std::string, std::vector<double> > search_res_;
-  std::map<std::string, std::vector<std::string> > iksolver_to_tip_links_;  // a map between each ik solver and a vector
-                                                                            // of custom-specified tip link(s)
-  std::shared_ptr<pluginlib::ClassLoader<kinematics::KinematicsBase> > kinematics_loader_;
   std::map<const moveit::core::JointModelGroup*, kinematics::KinematicsBasePtr> instances_;
->>>>>>> a5864ccc
   boost::mutex lock_;
   boost::mutex cache_lock_;
 };
@@ -357,23 +348,8 @@
             }
           }
 
-<<<<<<< HEAD
           std::string ksolver_res_param_name = base_param_name + "/kinematics_solver_search_resolution";
           if (node_->has_parameter(ksolver_res_param_name))
-=======
-          // TODO: Remove in future release (deprecated in PR #1288, Jan-2019, Melodic)
-          std::string ksolver_attempts_param_name;
-          if (nh.searchParam(base_param_name + "/kinematics_solver_attempts", ksolver_attempts_param_name) &&
-              nh.hasParam(ksolver_attempts_param_name))
-          {
-            ROS_WARN_ONCE_NAMED(LOGNAME, "Kinematics solver doesn't support #attempts anymore, but only a timeout.\n"
-                                         "Please remove the parameter '%s' from your configuration.",
-                                ksolver_attempts_param_name.c_str());
-          }
-
-          std::string ksolver_res_param_name;
-          if (nh.searchParam(base_param_name + "/kinematics_solver_search_resolution", ksolver_res_param_name))
->>>>>>> a5864ccc
           {
             rclcpp::Parameter ksolver_res_param = node_->get_parameter(ksolver_res_param_name);
             if (ksolver_res_param.get_type() == rclcpp::ParameterType::PARAMETER_STRING)
