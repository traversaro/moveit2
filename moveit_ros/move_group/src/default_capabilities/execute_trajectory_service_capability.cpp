/*********************************************************************
 * Software License Agreement (BSD License)
 *
 *  Copyright (c) 2012, Willow Garage, Inc.
 *  All rights reserved.
 *
 *  Redistribution and use in source and binary forms, with or without
 *  modification, are permitted provided that the following conditions
 *  are met:
 *
 *   * Redistributions of source code must retain the above copyright
 *     notice, this list of conditions and the following disclaimer.
 *   * Redistributions in binary form must reproduce the above
 *     copyright notice, this list of conditions and the following
 *     disclaimer in the documentation and/or other materials provided
 *     with the distribution.
 *   * Neither the name of Willow Garage nor the names of its
 *     contributors may be used to endorse or promote products derived
 *     from this software without specific prior written permission.
 *
 *  THIS SOFTWARE IS PROVIDED BY THE COPYRIGHT HOLDERS AND CONTRIBUTORS
 *  "AS IS" AND ANY EXPRESS OR IMPLIED WARRANTIES, INCLUDING, BUT NOT
 *  LIMITED TO, THE IMPLIED WARRANTIES OF MERCHANTABILITY AND FITNESS
 *  FOR A PARTICULAR PURPOSE ARE DISCLAIMED. IN NO EVENT SHALL THE
 *  COPYRIGHT OWNER OR CONTRIBUTORS BE LIABLE FOR ANY DIRECT, INDIRECT,
 *  INCIDENTAL, SPECIAL, EXEMPLARY, OR CONSEQUENTIAL DAMAGES (INCLUDING,
 *  BUT NOT LIMITED TO, PROCUREMENT OF SUBSTITUTE GOODS OR SERVICES;
 *  LOSS OF USE, DATA, OR PROFITS; OR BUSINESS INTERRUPTION) HOWEVER
 *  CAUSED AND ON ANY THEORY OF LIABILITY, WHETHER IN CONTRACT, STRICT
 *  LIABILITY, OR TORT (INCLUDING NEGLIGENCE OR OTHERWISE) ARISING IN
 *  ANY WAY OUT OF THE USE OF THIS SOFTWARE, EVEN IF ADVISED OF THE
 *  POSSIBILITY OF SUCH DAMAGE.
 *********************************************************************/

/* Author: Ioan Sucan */

#include "execute_trajectory_service_capability.h"
#include <moveit/trajectory_execution_manager/trajectory_execution_manager.h>
#include <moveit/move_group/capability_names.h>

namespace move_group
{
MoveGroupExecuteService::MoveGroupExecuteService()
  : MoveGroupCapability("ExecuteTrajectoryService")
  , callback_queue_()
  , spinner_(1 /* spinner threads */, &callback_queue_)
{
}

MoveGroupExecuteService::~MoveGroupExecuteService()
{
  spinner_.stop();
}

void MoveGroupExecuteService::initialize()
{
  // We need to serve each service request in a thread independent of the main spinner thread.
  // Otherwise, a synchronous execution request (i.e. waiting for the execution to finish) would block
  // execution of the main spinner thread.
  // Hence, we use our own asynchronous spinner listening to our own callback queue.
  ros::AdvertiseServiceOptions ops;
<<<<<<< HEAD
  ops.template init<moveit_msgs::srv::ExecuteKnownTrajectory::Request,
                    moveit_msgs::srv::ExecuteKnownTrajectory::Response>(
      EXECUTE_SERVICE_NAME, boost::bind(&MoveGroupExecuteService::executeTrajectoryService, this, _1, _2));
=======
  ops.template init<moveit_msgs::ExecuteKnownTrajectory::Request, moveit_msgs::ExecuteKnownTrajectory::Response>(
      EXECUTE_SERVICE_NAME, std::bind(&MoveGroupExecuteService::executeTrajectoryService, this, std::placeholders::_1,
                                      std::placeholders::_2));
>>>>>>> ab42a1d7
  ops.callback_queue = &callback_queue_;
  execute_service_ = root_node_handle_.advertiseService(ops);
  spinner_.start();
}

bool MoveGroupExecuteService::executeTrajectoryService(moveit_msgs::srv::ExecuteKnownTrajectory::Request& req,
                                                       moveit_msgs::srv::ExecuteKnownTrajectory::Response& res)
{
  ROS_INFO_NAMED(getName(), "Received new trajectory execution service request...");
  if (!context_->trajectory_execution_manager_)
  {
    ROS_ERROR_NAMED(getName(), "Cannot execute trajectory since ~allow_trajectory_execution was set to false");
    res.error_code.val = moveit_msgs::msg::MoveItErrorCodes::CONTROL_FAILED;
    return true;
  }

  // \todo unwind trajectory before execution
  //    robot_trajectory::RobotTrajectory to_exec(planning_scene_monitor_->getRobotModel(), ;

  context_->trajectory_execution_manager_->clear();
  if (context_->trajectory_execution_manager_->push(req.trajectory))
  {
    context_->trajectory_execution_manager_->execute();
    if (req.wait_for_execution)
    {
      moveit_controller_manager::ExecutionStatus es = context_->trajectory_execution_manager_->waitForExecution();
      if (es == moveit_controller_manager::ExecutionStatus::SUCCEEDED)
        res.error_code.val = moveit_msgs::msg::MoveItErrorCodes::SUCCESS;
      else if (es == moveit_controller_manager::ExecutionStatus::PREEMPTED)
        res.error_code.val = moveit_msgs::msg::MoveItErrorCodes::PREEMPTED;
      else if (es == moveit_controller_manager::ExecutionStatus::TIMED_OUT)
        res.error_code.val = moveit_msgs::msg::MoveItErrorCodes::TIMED_OUT;
      else
        res.error_code.val = moveit_msgs::msg::MoveItErrorCodes::CONTROL_FAILED;
      ROS_INFO_STREAM_NAMED(getName(), "Execution completed: " << es.asString());
    }
    else
    {
      ROS_INFO_NAMED(getName(), "Trajectory was successfully forwarded to the controller");
      res.error_code.val = moveit_msgs::msg::MoveItErrorCodes::SUCCESS;
    }
  }
  else
  {
    res.error_code.val = moveit_msgs::msg::MoveItErrorCodes::CONTROL_FAILED;
  }
  return true;
}
}  // namespace move_group

#include <pluginlib/class_list_macros.hpp>

PLUGINLIB_EXPORT_CLASS(move_group::MoveGroupExecuteService, move_group::MoveGroupCapability)<|MERGE_RESOLUTION|>--- conflicted
+++ resolved
@@ -59,15 +59,10 @@
   // execution of the main spinner thread.
   // Hence, we use our own asynchronous spinner listening to our own callback queue.
   ros::AdvertiseServiceOptions ops;
-<<<<<<< HEAD
   ops.template init<moveit_msgs::srv::ExecuteKnownTrajectory::Request,
                     moveit_msgs::srv::ExecuteKnownTrajectory::Response>(
-      EXECUTE_SERVICE_NAME, boost::bind(&MoveGroupExecuteService::executeTrajectoryService, this, _1, _2));
-=======
-  ops.template init<moveit_msgs::ExecuteKnownTrajectory::Request, moveit_msgs::ExecuteKnownTrajectory::Response>(
       EXECUTE_SERVICE_NAME, std::bind(&MoveGroupExecuteService::executeTrajectoryService, this, std::placeholders::_1,
                                       std::placeholders::_2));
->>>>>>> ab42a1d7
   ops.callback_queue = &callback_queue_;
   execute_service_ = root_node_handle_.advertiseService(ops);
   spinner_.start();
