--- conflicted
+++ resolved
@@ -37,41 +37,20 @@
  *      Author    : Brian O'Neil, Andy Zelenak, Blake Anderson
  */
 
-<<<<<<< HEAD
-=======
-#include <rosparam_shortcuts/rosparam_shortcuts.h>
-
 #include <moveit_servo/make_shared_from_pool.h>
->>>>>>> 382aa5a8
 #include <moveit_servo/servo.h>
 
 namespace moveit_servo
 {
-<<<<<<< HEAD
+static const rclcpp::Logger LOGGER = rclcpp::get_logger("moveit_servo.servo");
+namespace
+{
+constexpr double ROBOT_STATE_WAIT_TIME = 10.0;  // seconds
+}  // namespace
 Servo::Servo(const rclcpp::Node::SharedPtr& node, ServoParametersPtr parameters,
              planning_scene_monitor::PlanningSceneMonitorPtr planning_scene_monitor)
   : planning_scene_monitor_(planning_scene_monitor), parameters_(parameters)
 {
-  servo_calcs_ = std::make_unique<ServoCalcs>(node, parameters, planning_scene_monitor_);
-
-  collision_checker_ = std::make_unique<CollisionCheck>(node, parameters, planning_scene_monitor_);
-=======
-namespace
-{
-constexpr double ROBOT_STATE_WAIT_TIME = 10.0;  // seconds
-}  // namespace
-
-Servo::Servo(ros::NodeHandle& nh, const planning_scene_monitor::PlanningSceneMonitorPtr& planning_scene_monitor)
-  : nh_(nh), planning_scene_monitor_(planning_scene_monitor)
-{
-  // Read ROS parameters, typically from YAML file
-  if (!readParameters())
-    exit(EXIT_FAILURE);
-
-  // Async spinner is needed to receive messages to wait for the robot state to be complete
-  ros::AsyncSpinner spinner(1);
-  spinner.start();
-
   // Confirm the planning scene monitor is ready to be used
   if (!planning_scene_monitor_->getStateMonitor())
   {
@@ -82,238 +61,25 @@
   if (!planning_scene_monitor_->getStateMonitor()->waitForCompleteState(parameters_.move_group_name,
                                                                         ROBOT_STATE_WAIT_TIME))
   {
-    ROS_FATAL_NAMED(LOGNAME, "Timeout waiting for current state");
+    RCLCPP_FATAL(LOGGER, "Timeout waiting for current state");
     exit(EXIT_FAILURE);
   }
 
-  servo_calcs_ = std::make_unique<ServoCalcs>(nh_, parameters_, planning_scene_monitor_);
+  servo_calcs_ = std::make_unique<ServoCalcs>(node, parameters, planning_scene_monitor_);
 
-  collision_checker_ = std::make_unique<CollisionCheck>(nh_, parameters_, planning_scene_monitor_);
->>>>>>> 382aa5a8
-}
-
-bool Servo::start()
-{
-<<<<<<< HEAD
-=======
-  std::size_t error = 0;
-
-  // Optional parameter sub-namespace specified in the launch file. All other parameters will be read from this namespace.
-  std::string parameter_ns;
-  ros::param::get("~parameter_ns", parameter_ns);
-
-  // If parameters have been loaded into sub-namespace within the node namespace, append the parameter namespace
-  // to load the parameters correctly.
-  ros::NodeHandle nh = parameter_ns.empty() ? nh_ : ros::NodeHandle(nh_, parameter_ns);
-
-  error += !rosparam_shortcuts::get(LOGNAME, nh, "publish_period", parameters_.publish_period);
-  error += !rosparam_shortcuts::get(LOGNAME, nh, "collision_check_rate", parameters_.collision_check_rate);
-  error += !rosparam_shortcuts::get(LOGNAME, nh, "num_outgoing_halt_msgs_to_publish",
-                                    parameters_.num_outgoing_halt_msgs_to_publish);
-  error += !rosparam_shortcuts::get(LOGNAME, nh, "scale/linear", parameters_.linear_scale);
-  error += !rosparam_shortcuts::get(LOGNAME, nh, "scale/rotational", parameters_.rotational_scale);
-  error += !rosparam_shortcuts::get(LOGNAME, nh, "scale/joint", parameters_.joint_scale);
-  error += !rosparam_shortcuts::get(LOGNAME, nh, "low_pass_filter_coeff", parameters_.low_pass_filter_coeff);
-  error += !rosparam_shortcuts::get(LOGNAME, nh, "joint_topic", parameters_.joint_topic);
-  error += !rosparam_shortcuts::get(LOGNAME, nh, "command_in_type", parameters_.command_in_type);
-  error += !rosparam_shortcuts::get(LOGNAME, nh, "cartesian_command_in_topic", parameters_.cartesian_command_in_topic);
-  error += !rosparam_shortcuts::get(LOGNAME, nh, "joint_command_in_topic", parameters_.joint_command_in_topic);
-  error += !rosparam_shortcuts::get(LOGNAME, nh, "robot_link_command_frame", parameters_.robot_link_command_frame);
-  error += !rosparam_shortcuts::get(LOGNAME, nh, "incoming_command_timeout", parameters_.incoming_command_timeout);
-  error +=
-      !rosparam_shortcuts::get(LOGNAME, nh, "lower_singularity_threshold", parameters_.lower_singularity_threshold);
-  error += !rosparam_shortcuts::get(LOGNAME, nh, "hard_stop_singularity_threshold",
-                                    parameters_.hard_stop_singularity_threshold);
-  error += !rosparam_shortcuts::get(LOGNAME, nh, "move_group_name", parameters_.move_group_name);
-  error += !rosparam_shortcuts::get(LOGNAME, nh, "planning_frame", parameters_.planning_frame);
-  error += !rosparam_shortcuts::get(LOGNAME, nh, "ee_frame_name", parameters_.ee_frame_name);
-  error += !rosparam_shortcuts::get(LOGNAME, nh, "use_gazebo", parameters_.use_gazebo);
-  error += !rosparam_shortcuts::get(LOGNAME, nh, "joint_limit_margin", parameters_.joint_limit_margin);
-  error += !rosparam_shortcuts::get(LOGNAME, nh, "command_out_topic", parameters_.command_out_topic);
-  error += !rosparam_shortcuts::get(LOGNAME, nh, "command_out_type", parameters_.command_out_type);
-  error += !rosparam_shortcuts::get(LOGNAME, nh, "publish_joint_positions", parameters_.publish_joint_positions);
-  error += !rosparam_shortcuts::get(LOGNAME, nh, "publish_joint_velocities", parameters_.publish_joint_velocities);
-  error +=
-      !rosparam_shortcuts::get(LOGNAME, nh, "publish_joint_accelerations", parameters_.publish_joint_accelerations);
-
-  // Parameters for collision checking
-  error += !rosparam_shortcuts::get(LOGNAME, nh, "check_collisions", parameters_.check_collisions);
-  error += !rosparam_shortcuts::get(LOGNAME, nh, "collision_check_type", parameters_.collision_check_type);
-  bool have_self_collision_proximity_threshold = rosparam_shortcuts::get(
-      LOGNAME, nh, "self_collision_proximity_threshold", parameters_.self_collision_proximity_threshold);
-  bool have_scene_collision_proximity_threshold = rosparam_shortcuts::get(
-      LOGNAME, nh, "scene_collision_proximity_threshold", parameters_.scene_collision_proximity_threshold);
-
-  double collision_proximity_threshold;
-  // 'collision_proximity_threshold' parameter was removed, replaced with separate self- and scene-collision proximity
-  // thresholds
-  // TODO(JStech): remove this deprecation warning in ROS Noetic; simplify error case handling
-  if (nh_.hasParam("collision_proximity_threshold") &&
-      rosparam_shortcuts::get(LOGNAME, nh, "collision_proximity_threshold", collision_proximity_threshold))
-  {
-    ROS_WARN_NAMED(LOGNAME, "'collision_proximity_threshold' parameter is deprecated, and has been replaced by separate"
-                            "'self_collision_proximity_threshold' and 'scene_collision_proximity_threshold' "
-                            "parameters. Please update the servoing yaml file.");
-    if (!have_self_collision_proximity_threshold)
-    {
-      parameters_.self_collision_proximity_threshold = collision_proximity_threshold;
-      have_self_collision_proximity_threshold = true;
-    }
-    if (!have_scene_collision_proximity_threshold)
-    {
-      parameters_.scene_collision_proximity_threshold = collision_proximity_threshold;
-      have_scene_collision_proximity_threshold = true;
-    }
-  }
-  error += !have_self_collision_proximity_threshold;
-  error += !have_scene_collision_proximity_threshold;
-  error += !rosparam_shortcuts::get(LOGNAME, nh, "collision_distance_safety_factor",
-                                    parameters_.collision_distance_safety_factor);
-  error += !rosparam_shortcuts::get(LOGNAME, nh, "min_allowable_collision_distance",
-                                    parameters_.min_allowable_collision_distance);
-
-  // This parameter name was changed recently.
-  // Try retrieving from the correct name. If it fails, then try the deprecated name.
-  // TODO(andyz): remove this deprecation warning in ROS Noetic
-  if (!rosparam_shortcuts::get(LOGNAME, nh, "status_topic", parameters_.status_topic))
-  {
-    ROS_WARN_NAMED(LOGNAME, "'status_topic' parameter is missing. Recently renamed from 'warning_topic'. Please update "
-                            "the servoing yaml file.");
-    error += !rosparam_shortcuts::get(LOGNAME, nh, "warning_topic", parameters_.status_topic);
-  }
-
-  rosparam_shortcuts::shutdownIfError(LOGNAME, error);
-
-  // Input checking
-  if (parameters_.publish_period <= 0.)
-  {
-    ROS_WARN_NAMED(LOGNAME, "Parameter 'publish_period' should be "
-                            "greater than zero. Check yaml file.");
-    return false;
-  }
-  if (parameters_.num_outgoing_halt_msgs_to_publish < 0)
-  {
-    ROS_WARN_NAMED(LOGNAME,
-                   "Parameter 'num_outgoing_halt_msgs_to_publish' should be greater than zero. Check yaml file.");
-    return false;
-  }
-  if (parameters_.hard_stop_singularity_threshold < parameters_.lower_singularity_threshold)
-  {
-    ROS_WARN_NAMED(LOGNAME, "Parameter 'hard_stop_singularity_threshold' "
-                            "should be greater than 'lower_singularity_threshold.' "
-                            "Check yaml file.");
-    return false;
-  }
-  if ((parameters_.hard_stop_singularity_threshold < 0.) || (parameters_.lower_singularity_threshold < 0.))
-  {
-    ROS_WARN_NAMED(LOGNAME, "Parameters 'hard_stop_singularity_threshold' "
-                            "and 'lower_singularity_threshold' should be "
-                            "greater than zero. Check yaml file.");
-    return false;
-  }
-  if (parameters_.low_pass_filter_coeff < 0.)
-  {
-    ROS_WARN_NAMED(LOGNAME, "Parameter 'low_pass_filter_coeff' should be "
-                            "greater than zero. Check yaml file.");
-    return false;
-  }
-  if (parameters_.joint_limit_margin < 0.)
-  {
-    ROS_WARN_NAMED(LOGNAME, "Parameter 'joint_limit_margin' should be "
-                            "greater than or equal to zero. Check yaml file.");
-    return false;
-  }
-  if (parameters_.command_in_type != "unitless" && parameters_.command_in_type != "speed_units")
-  {
-    ROS_WARN_NAMED(LOGNAME, "command_in_type should be 'unitless' or "
-                            "'speed_units'. Check yaml file.");
-    return false;
-  }
-  if (parameters_.command_out_type != "trajectory_msgs/JointTrajectory" &&
-      parameters_.command_out_type != "std_msgs/Float64MultiArray")
-  {
-    ROS_WARN_NAMED(LOGNAME, "Parameter command_out_type should be "
-                            "'trajectory_msgs/JointTrajectory' or "
-                            "'std_msgs/Float64MultiArray'. Check yaml file.");
-    return false;
-  }
-  if (!parameters_.publish_joint_positions && !parameters_.publish_joint_velocities &&
-      !parameters_.publish_joint_accelerations)
-  {
-    ROS_WARN_NAMED(LOGNAME, "At least one of publish_joint_positions / "
-                            "publish_joint_velocities / "
-                            "publish_joint_accelerations must be true. Check "
-                            "yaml file.");
-    return false;
-  }
-  if ((parameters_.command_out_type == "std_msgs/Float64MultiArray") && parameters_.publish_joint_positions &&
-      parameters_.publish_joint_velocities)
-  {
-    ROS_WARN_NAMED(LOGNAME, "When publishing a std_msgs/Float64MultiArray, "
-                            "you must select positions OR velocities.");
-    return false;
-  }
-  // Collision checking
-  if (parameters_.collision_check_type != "threshold_distance" && parameters_.collision_check_type != "stop_distance")
-  {
-    ROS_WARN_NAMED(LOGNAME, "collision_check_type must be 'threshold_distance' or 'stop_distance'");
-    return false;
-  }
-  if (parameters_.self_collision_proximity_threshold < 0.)
-  {
-    ROS_WARN_NAMED(LOGNAME, "Parameter 'self_collision_proximity_threshold' should be "
-                            "greater than zero. Check yaml file.");
-    return false;
-  }
-  if (parameters_.scene_collision_proximity_threshold < 0.)
-  {
-    ROS_WARN_NAMED(LOGNAME, "Parameter 'scene_collision_proximity_threshold' should be "
-                            "greater than zero. Check yaml file.");
-    return false;
-  }
-  if (parameters_.scene_collision_proximity_threshold < parameters_.self_collision_proximity_threshold)
-  {
-    ROS_WARN_NAMED(LOGNAME, "Parameter 'self_collision_proximity_threshold' should probably be less "
-                            "than or equal to 'scene_collision_proximity_threshold'. Check yaml file.");
-  }
-  if (parameters_.collision_check_rate < 0)
-  {
-    ROS_WARN_NAMED(LOGNAME, "Parameter 'collision_check_rate' should be "
-                            "greater than zero. Check yaml file.");
-    return false;
-  }
-  if (parameters_.collision_distance_safety_factor < 1)
-  {
-    ROS_WARN_NAMED(LOGNAME, "Parameter 'collision_distance_safety_factor' should be "
-                            "greater than or equal to 1. Check yaml file.");
-    return false;
-  }
-  if (parameters_.min_allowable_collision_distance < 0)
-  {
-    ROS_WARN_NAMED(LOGNAME, "Parameter 'min_allowable_collision_distance' should be "
-                            "greater than zero. Check yaml file.");
-    return false;
-  }
-
-  return true;
+  collision_checker_ = std::make_unique<CollisionCheck>(node, parameters, planning_scene_monitor_);
 }
 
 void Servo::start()
 {
   setPaused(false);
 
->>>>>>> 382aa5a8
   // Crunch the numbers in this timer
-  if (servo_calcs_->start())
-    setPaused(false);
-  else
-    return false;
+  servo_calcs_->start();
 
   // Check collisions in this timer
   if (parameters_->check_collisions)
     collision_checker_->start();
-
-  return true;
 }
 
 Servo::~Servo()
@@ -337,11 +103,7 @@
   return servo_calcs_->getCommandFrameTransform(transform);
 }
 
-<<<<<<< HEAD
-const std::shared_ptr<moveit_servo::ServoParameters>& Servo::getParameters() const
-=======
-bool Servo::getCommandFrameTransform(geometry_msgs::TransformStamped& transform)
->>>>>>> 382aa5a8
+bool Servo::getCommandFrameTransform(geometry_msgs::msg::TransformStamped& transform)
 {
   return servo_calcs_->getEEFrameTransform(transform);
 }
@@ -351,20 +113,14 @@
   return servo_calcs_->getEEFrameTransform(transform);
 }
 
-<<<<<<< HEAD
-sensor_msgs::msg::JointState::ConstSharedPtr Servo::getLatestJointState() const
-{
-  return servo_calcs_->getLatestJointState();
-=======
-bool Servo::getEEFrameTransform(geometry_msgs::TransformStamped& transform)
+bool Servo::getEEFrameTransform(geometry_msgs::msg::TransformStamped& transform)
 {
   return servo_calcs_->getEEFrameTransform(transform);
 }
 
-const ServoParameters& Servo::getParameters() const
+const std::shared_ptr<moveit_servo::ServoParameters>& Servo::getParameters() const
 {
   return parameters_;
->>>>>>> 382aa5a8
 }
 
 }  // namespace moveit_servo