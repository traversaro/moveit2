# This config file for Travis CI utilizes https://github.com/ros-planning/moveit_ci/ package.
sudo: required
dist: xenial  # distro used by Travis (bionic not yet available), moveit_ci uses the docker image's distro
services:
  - docker
language: cpp
cache: ccache
compiler: gcc

notifications:
  email:
    recipients:
      - 130s@2000.jukuin.keio.ac.jp
env:
  global:
    - MOVEIT_CI_TRAVIS_TIMEOUT=85  # Travis grants us 90 min, but we add a safety margin of 5 min
    - ROS_DISTRO=dashing
    - ROS_REPO=ros
<<<<<<< HEAD
    - UPSTREAM_WORKSPACE=moveit2.repos
    - TEST_BLACKLIST=moveit_ros_perception  # mesh_filter_test fails due to broken Mesa OpenGL
    - CXXFLAGS="-Wall -Wextra -Wwrite-strings -Wunreachable-code -Wpointer-arith -Wredundant-decls -Wno-unused-parameter -Wno-unused-but-set-parameter -Wno-unused-function"
=======
    - UPSTREAM_WORKSPACE=moveit.rosinstall
    # moveit_ros_perception: mesh_filter_test fails due to broken Mesa OpenGL
    - TEST_BLACKLIST="moveit_ros_perception"
    - CXXFLAGS="-Wall -Wextra -Wwrite-strings -Wunreachable-code -Wpointer-arith -Wredundant-decls"
>>>>>>> 1a308e47
    - WARNINGS_OK=false
    - BEFORE_DOCKER_SCRIPT="sed -i 's/travis_run --retry rosdep install/#rosdep install/g' .moveit_ci/travis.sh"
    - BEFORE_SCRIPT="sudo apt-get -qq update; sudo apt-get -qq install -y libfcl-dev ros-dashing-angles"
  matrix:
<<<<<<< HEAD
    # TODO(mlautman): Enable these in the future once they pass
    # - TEST="clang-format ament_lint"
    - ROS_DISTRO=dashing

# TODO(mlautman): Enable once franka_ikfast_plugin and panda_ikfast_plugin are available
# matrix: # Add a separate config to the matrix, using clang as compiler
  # include:
    # # add a config to the matrix using clang as compiler and also test ikfast plugin creation
    # - compiler: clang
      # env: ROS_REPO=ros
           # BEFORE_DOCKER_SCRIPT="source moveit_kinematics/test/test_ikfast_plugins.sh"
           # CXXFLAGS="-Wall -Wextra -Wwrite-strings -Wunreachable-code -Wpointer-arith -Wredundant-decls -Wno-unused-parameter -Wno-unused-function -Wno-overloaded-virtual"
=======
    - TEST="clang-format catkin_lint"
    - TEST=code-coverage
    - ROS_DISTRO=melodic
    - ROS_DISTRO=kinetic

matrix: # Add a separate config to the matrix, using clang as compiler
  include:
    # add a config to the matrix using clang as compiler and also test ikfast plugin creation
    - compiler: clang
      env: ROS_REPO=ros-shadow-fixed
           TEST=clang-tidy-fix
           BEFORE_DOCKER_SCRIPT="source moveit_kinematics/test/test_ikfast_plugins.sh"
           CXXFLAGS="-Wall -Wextra -Wwrite-strings -Wunreachable-code -Wpointer-arith -Wredundant-decls -Wno-overloaded-virtual"
>>>>>>> 1a308e47

before_script:
  - git clone -q -b ros2 --depth=1 https://github.com/ros-planning/moveit_ci.git .moveit_ci

script:
  - .moveit_ci/travis.sh<|MERGE_RESOLUTION|>--- conflicted
+++ resolved
@@ -16,21 +16,14 @@
     - MOVEIT_CI_TRAVIS_TIMEOUT=85  # Travis grants us 90 min, but we add a safety margin of 5 min
     - ROS_DISTRO=dashing
     - ROS_REPO=ros
-<<<<<<< HEAD
     - UPSTREAM_WORKSPACE=moveit2.repos
-    - TEST_BLACKLIST=moveit_ros_perception  # mesh_filter_test fails due to broken Mesa OpenGL
-    - CXXFLAGS="-Wall -Wextra -Wwrite-strings -Wunreachable-code -Wpointer-arith -Wredundant-decls -Wno-unused-parameter -Wno-unused-but-set-parameter -Wno-unused-function"
-=======
-    - UPSTREAM_WORKSPACE=moveit.rosinstall
     # moveit_ros_perception: mesh_filter_test fails due to broken Mesa OpenGL
     - TEST_BLACKLIST="moveit_ros_perception"
-    - CXXFLAGS="-Wall -Wextra -Wwrite-strings -Wunreachable-code -Wpointer-arith -Wredundant-decls"
->>>>>>> 1a308e47
+    - CXXFLAGS="-Wall -Wextra -Wwrite-strings -Wunreachable-code -Wpointer-arith -Wredundant-decls -Wno-unused-parameter -Wno-unused-but-set-parameter -Wno-unused-function"
     - WARNINGS_OK=false
     - BEFORE_DOCKER_SCRIPT="sed -i 's/travis_run --retry rosdep install/#rosdep install/g' .moveit_ci/travis.sh"
     - BEFORE_SCRIPT="sudo apt-get -qq update; sudo apt-get -qq install -y libfcl-dev ros-dashing-angles"
   matrix:
-<<<<<<< HEAD
     # TODO(mlautman): Enable these in the future once they pass
     # - TEST="clang-format ament_lint"
     - ROS_DISTRO=dashing
@@ -43,21 +36,6 @@
       # env: ROS_REPO=ros
            # BEFORE_DOCKER_SCRIPT="source moveit_kinematics/test/test_ikfast_plugins.sh"
            # CXXFLAGS="-Wall -Wextra -Wwrite-strings -Wunreachable-code -Wpointer-arith -Wredundant-decls -Wno-unused-parameter -Wno-unused-function -Wno-overloaded-virtual"
-=======
-    - TEST="clang-format catkin_lint"
-    - TEST=code-coverage
-    - ROS_DISTRO=melodic
-    - ROS_DISTRO=kinetic
-
-matrix: # Add a separate config to the matrix, using clang as compiler
-  include:
-    # add a config to the matrix using clang as compiler and also test ikfast plugin creation
-    - compiler: clang
-      env: ROS_REPO=ros-shadow-fixed
-           TEST=clang-tidy-fix
-           BEFORE_DOCKER_SCRIPT="source moveit_kinematics/test/test_ikfast_plugins.sh"
-           CXXFLAGS="-Wall -Wextra -Wwrite-strings -Wunreachable-code -Wpointer-arith -Wredundant-decls -Wno-overloaded-virtual"
->>>>>>> 1a308e47
 
 before_script:
   - git clone -q -b ros2 --depth=1 https://github.com/ros-planning/moveit_ci.git .moveit_ci
