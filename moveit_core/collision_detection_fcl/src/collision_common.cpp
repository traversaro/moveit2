--- conflicted
+++ resolved
@@ -99,18 +99,11 @@
       {
         always_allow_collision = true;
         if (cdata->req_->verbose)
-<<<<<<< HEAD
-          RCLCPP_DEBUG(LOGGER, "Collision between '%s' (type '%s') and '%s' (type '%s') is always allowed. "
-                               "No contacts are computed.",
+          RCLCPP_DEBUG(LOGGER,
+                       "Collision between '%s' (type '%s') and '%s' (type '%s') is always allowed. "
+                       "No contacts are computed.",
                        cd1->getID().c_str(), cd1->getTypeString().c_str(), cd2->getID().c_str(),
                        cd2->getTypeString().c_str());
-=======
-          ROS_DEBUG_NAMED("collision_detection.fcl",
-                          "Collision between '%s' (type '%s') and '%s' (type '%s') is always allowed. "
-                          "No contacts are computed.",
-                          cd1->getID().c_str(), cd1->getTypeString().c_str(), cd2->getID().c_str(),
-                          cd2->getTypeString().c_str());
->>>>>>> 7ad2bc7b
       }
       else if (type == AllowedCollision::CONDITIONAL)
       {
@@ -194,8 +187,9 @@
     if (num_contacts > 0)
     {
       if (cdata->req_->verbose)
-        RCLCPP_INFO(LOGGER, "Found %d contacts between '%s' and '%s'. "
-                            "These contacts will be evaluated to check if they are accepted or not",
+        RCLCPP_INFO(LOGGER,
+                    "Found %d contacts between '%s' and '%s'. "
+                    "These contacts will be evaluated to check if they are accepted or not",
                     num_contacts, cd1->getID().c_str(), cd2->getID().c_str());
       Contact c;
       const std::pair<std::string, std::string>& pc = cd1->getID() < cd2->getID() ?
@@ -218,18 +212,11 @@
                           cd1->getID().c_str(), cd2->getID().c_str());
           }
           else if (cdata->req_->verbose)
-<<<<<<< HEAD
-            RCLCPP_INFO(LOGGER, "Found unacceptable contact between '%s' (type '%s') and '%s' "
-                                "(type '%s'). Contact was stored.",
+            RCLCPP_INFO(LOGGER,
+                        "Found unacceptable contact between '%s' (type '%s') and '%s' "
+                        "(type '%s'). Contact was stored.",
                         cd1->getID().c_str(), cd1->getTypeString().c_str(), cd2->getID().c_str(),
                         cd2->getTypeString().c_str());
-=======
-            ROS_INFO_NAMED("collision_detection.fcl",
-                           "Found unacceptable contact between '%s' (type '%s') and '%s' "
-                           "(type '%s'). Contact was stored.",
-                           cd1->getID().c_str(), cd1->getTypeString().c_str(), cd2->getID().c_str(),
-                           cd2->getTypeString().c_str());
->>>>>>> 7ad2bc7b
           cdata->res_->collision = true;
           if (want_contact_count == 0)
             break;
@@ -280,18 +267,11 @@
         }
 
         if (cdata->req_->verbose)
-<<<<<<< HEAD
-          RCLCPP_INFO(LOGGER, "Found %d contacts between '%s' (type '%s') and '%s' (type '%s'), "
-                              "which constitute a collision. %d contacts will be stored",
+          RCLCPP_INFO(LOGGER,
+                      "Found %d contacts between '%s' (type '%s') and '%s' (type '%s'), "
+                      "which constitute a collision. %d contacts will be stored",
                       num_contacts_initial, cd1->getID().c_str(), cd1->getTypeString().c_str(), cd2->getID().c_str(),
                       cd2->getTypeString().c_str(), num_contacts);
-=======
-          ROS_INFO_NAMED("collision_detection.fcl",
-                         "Found %d contacts between '%s' (type '%s') and '%s' (type '%s'), "
-                         "which constitute a collision. %d contacts will be stored",
-                         num_contacts_initial, cd1->getID().c_str(), cd1->getTypeString().c_str(), cd2->getID().c_str(),
-                         cd2->getTypeString().c_str(), num_contacts);
->>>>>>> 7ad2bc7b
 
         const std::pair<std::string, std::string>& pc = cd1->getID() < cd2->getID() ?
                                                             std::make_pair(cd1->getID(), cd2->getID()) :
@@ -333,20 +313,12 @@
       {
         cdata->res_->collision = true;
         if (cdata->req_->verbose)
-<<<<<<< HEAD
-          RCLCPP_INFO(LOGGER, "Found a contact between '%s' (type '%s') and '%s' (type '%s'), "
-                              "which constitutes a collision. "
-                              "Contact information is not stored.",
+          RCLCPP_INFO(LOGGER,
+                      "Found a contact between '%s' (type '%s') and '%s' (type '%s'), "
+                      "which constitutes a collision. "
+                      "Contact information is not stored.",
                       cd1->getID().c_str(), cd1->getTypeString().c_str(), cd2->getID().c_str(),
                       cd2->getTypeString().c_str());
-=======
-          ROS_INFO_NAMED("collision_detection.fcl",
-                         "Found a contact between '%s' (type '%s') and '%s' (type '%s'), "
-                         "which constitutes a collision. "
-                         "Contact information is not stored.",
-                         cd1->getID().c_str(), cd1->getTypeString().c_str(), cd2->getID().c_str(),
-                         cd2->getTypeString().c_str());
->>>>>>> 7ad2bc7b
       }
 
       if (enable_cost)
@@ -381,16 +353,10 @@
   {
     cdata->done_ = cdata->req_->is_done(*cdata->res_);
     if (cdata->done_ && cdata->req_->verbose)
-<<<<<<< HEAD
-      RCLCPP_INFO(LOGGER, "Collision checking is considered complete due to external callback. "
-                          "%s was found. %u contacts are stored.",
+      RCLCPP_INFO(LOGGER,
+                  "Collision checking is considered complete due to external callback. "
+                  "%s was found. %u contacts are stored.",
                   cdata->res_->collision ? "Collision" : "No collision", (unsigned int)cdata->res_->contact_count);
-=======
-      ROS_INFO_NAMED("collision_detection.fcl",
-                     "Collision checking is considered complete due to external callback. "
-                     "%s was found. %u contacts are stored.",
-                     cdata->res_->collision ? "Collision" : "No collision", (unsigned int)cdata->res_->contact_count);
->>>>>>> 7ad2bc7b
   }
 
   return cdata->done_;
