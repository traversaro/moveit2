/*********************************************************************
 * Software License Agreement (BSD License)
 *
 *  Copyright (c) 2011, Willow Garage, Inc.
 *  All rights reserved.
 *
 *  Redistribution and use in source and binary forms, with or without
 *  modification, are permitted provided that the following conditions
 *  are met:
 *
 *   * Redistributions of source code must retain the above copyright
 *     notice, this list of conditions and the following disclaimer.
 *   * Redistributions in binary form must reproduce the above
 *     copyright notice, this list of conditions and the following
 *     disclaimer in the documentation and/or other materials provided
 *     with the distribution.
 *   * Neither the name of Willow Garage nor the names of its
 *     contributors may be used to endorse or promote products derived
 *     from this software without specific prior written permission.
 *
 *  THIS SOFTWARE IS PROVIDED BY THE COPYRIGHT HOLDERS AND CONTRIBUTORS
 *  "AS IS" AND ANY EXPRESS OR IMPLIED WARRANTIES, INCLUDING, BUT NOT
 *  LIMITED TO, THE IMPLIED WARRANTIES OF MERCHANTABILITY AND FITNESS
 *  FOR A PARTICULAR PURPOSE ARE DISCLAIMED. IN NO EVENT SHALL THE
 *  COPYRIGHT OWNER OR CONTRIBUTORS BE LIABLE FOR ANY DIRECT, INDIRECT,
 *  INCIDENTAL, SPECIAL, EXEMPLARY, OR CONSEQUENTIAL DAMAGES (INCLUDING,
 *  BUT NOT LIMITED TO, PROCUREMENT OF SUBSTITUTE GOODS OR SERVICES;
 *  LOSS OF USE, DATA, OR PROFITS; OR BUSINESS INTERRUPTION) HOWEVER
 *  CAUSED AND ON ANY THEORY OF LIABILITY, WHETHER IN CONTRACT, STRICT
 *  LIABILITY, OR TORT (INCLUDING NEGLIGENCE OR OTHERWISE) ARISING IN
 *  ANY WAY OUT OF THE USE OF THIS SOFTWARE, EVEN IF ADVISED OF THE
 *  POSSIBILITY OF SUCH DAMAGE.
 *********************************************************************/

/* Author: Ioan Sucan, Acorn Pooley */

#pragma once

#include <moveit/robot_model/robot_model.h>
#include <moveit/robot_state/robot_state.h>
#include <moveit/transforms/transforms.h>
#include <moveit/collision_detection/collision_detector_allocator.h>
#include <moveit/collision_detection/world_diff.h>
#include <moveit/collision_detection/collision_env.h>
#include <moveit/kinematic_constraints/kinematic_constraint.h>
#include <moveit/kinematics_base/kinematics_base.h>
#include <moveit/robot_trajectory/robot_trajectory.h>
#include <moveit/macros/class_forward.h>
#include <moveit_msgs/msg/planning_scene.hpp>
#include <moveit_msgs/msg/robot_trajectory.hpp>
#include <moveit_msgs/msg/constraints.hpp>
#include <moveit_msgs/msg/planning_scene_components.hpp>
#include <octomap_msgs/msg/octomap_with_pose.hpp>
#include <boost/noncopyable.hpp>
#include <boost/function.hpp>
#include <boost/concept_check.hpp>
#include <memory>
#include "rclcpp/rclcpp.hpp"

/** \brief This namespace includes the central class for representing planning contexts */
namespace planning_scene
{
MOVEIT_CLASS_FORWARD(PlanningScene)

/** \brief This is the function signature for additional feasibility checks to be imposed on states (in addition to
   respecting constraints and collision avoidance).
    The first argument is the state to check the feasibility for, the second one is whether the check should be verbose
   or not. */
typedef boost::function<bool(const moveit::core::RobotState&, bool)> StateFeasibilityFn;

/** \brief This is the function signature for additional feasibility checks to be imposed on motions segments between
   states (in addition to respecting constraints and collision avoidance).
    The order of the arguments matters: the notion of feasibility is to be checked for motion segments that start at the
   first state and end at the second state. The third argument indicates
    whether the check should be verbose or not. */
typedef boost::function<bool(const moveit::core::RobotState&, const moveit::core::RobotState&, bool)> MotionFeasibilityFn;

/** \brief A map from object names (e.g., attached bodies, collision objects) to their colors */
typedef std::map<std::string, std_msgs::msg::ColorRGBA> ObjectColorMap;

/** \brief A map from object names (e.g., attached bodies, collision objects) to their types */
typedef std::map<std::string, object_recognition_msgs::msg::ObjectType> ObjectTypeMap;

/** \brief This class maintains the representation of the
    environment as seen by a planning instance. The environment
    geometry, the robot geometry and state are maintained. */
class PlanningScene : private boost::noncopyable, public std::enable_shared_from_this<PlanningScene>
{
public:
  /** \brief construct using an existing RobotModel */
  PlanningScene(
      const moveit::core::RobotModelConstPtr& robot_model,
      const collision_detection::WorldPtr& world = collision_detection::WorldPtr(new collision_detection::World()));

  /** \brief construct using a urdf and srdf.
   * A RobotModel for the PlanningScene will be created using the urdf and srdf. */
  PlanningScene(
      const urdf::ModelInterfaceSharedPtr& urdf_model, const srdf::ModelConstSharedPtr& srdf_model,
      const collision_detection::WorldPtr& world = collision_detection::WorldPtr(new collision_detection::World()));

  static const std::string OCTOMAP_NS;
  static const std::string DEFAULT_SCENE_NAME;

  ~PlanningScene();

  /** \brief Get the name of the planning scene. This is empty by default */
  const std::string& getName() const
  {
    return name_;
  }

  /** \brief Set the name of the planning scene */
  void setName(const std::string& name)
  {
    name_ = name;
  }

  /** \brief Return a new child PlanningScene that uses this one as parent.
   *
   *  The child scene has its own copy of the world. It maintains a list (in
   *  world_diff_) of changes made to the child world.
   *
   *  The robot_model_, robot_state_, scene_transforms_, and acm_ are not copied.
   *  They are shared with the parent.  So if changes to these are made in the parent they will be visible in the child.
   * But if any of these is modified (i.e. if the get*NonConst functions are called) in the child then a copy is made
   * and subsequent changes to the corresponding member of the parent will no longer be visible in the child.
   */
  PlanningScenePtr diff() const;

  /** \brief Return a new child PlanningScene that uses this one as parent and
   * has the diffs specified by \e msg applied. */
  PlanningScenePtr diff(const moveit_msgs::msg::PlanningScene& msg) const;

  /** \brief Get the parent scene (whith respect to which the diffs are maintained). This may be empty */
  const PlanningSceneConstPtr& getParent() const
  {
    return parent_;
  }

  /** \brief Get the kinematic model for which the planning scene is maintained */
  const moveit::core::RobotModelConstPtr& getRobotModel() const
  {
    // the kinematic model does not change
    return robot_model_;
  }

  /** \brief Get the state at which the robot is assumed to be. */
  const moveit::core::RobotState& getCurrentState() const
  {
    // if we have an updated state, return it; otherwise, return the parent one
    return robot_state_ ? *robot_state_ : parent_->getCurrentState();
  }
  /** \brief Get the state at which the robot is assumed to be. */
  moveit::core::RobotState& getCurrentStateNonConst();

  /** \brief Get a copy of the current state with components overwritten by the state message \e update */
  moveit::core::RobotStatePtr getCurrentStateUpdated(const moveit_msgs::msg::RobotState& update) const;

  /**
   * \name Reasoning about frames
   */
  /**@{*/

  /** \brief Get the frame in which planning is performed */
  const std::string& getPlanningFrame() const
  {
    // if we have an updated set of transforms, return it; otherwise, return the parent one
    return scene_transforms_ ? scene_transforms_->getTargetFrame() : parent_->getPlanningFrame();
  }

  /** \brief Get the set of fixed transforms from known frames to the planning frame */
  const moveit::core::Transforms& getTransforms() const
  {
    if (scene_transforms_ || !parent_)
    {
      return *scene_transforms_;
    }

    // if this planning scene is a child of another, and doesn't have its own custom transforms
    return parent_->getTransforms();
  }

  /** \brief Get the set of fixed transforms from known frames to the planning frame. This variant is non-const and also
   * updates the current state */
  const moveit::core::Transforms& getTransforms();

  /** \brief Get the set of fixed transforms from known frames to the planning frame */
  moveit::core::Transforms& getTransformsNonConst();

  /** \brief Get the transform corresponding to the frame \e id. This will be known if \e id is a link name, an attached
     body id or a collision object.
      Return identity when no transform is available. Use knowsFrameTransform() to test if this function will be
     successful or not. */
  const Eigen::Isometry3d& getFrameTransform(const std::string& id) const;

  /** \brief Get the transform corresponding to the frame \e id. This will be known if \e id is a link name, an attached
     body id or a collision object.
      Return identity when no transform is available. Use knowsFrameTransform() to test if this function will be
     successful or not.
      Because this function is non-const, the current state transforms are also updated, if needed. */
  const Eigen::Isometry3d& getFrameTransform(const std::string& id);

  /** \brief Get the transform corresponding to the frame \e id. This will be known if \e id is a link name, an attached
     body id or a collision object.
      Return identity when no transform is available. Use knowsFrameTransform() to test if this function will be
     successful or not. This function also
      updates the link transforms of \e state. */
  const Eigen::Isometry3d& getFrameTransform(moveit::core::RobotState& state, const std::string& id) const
  {
    state.updateLinkTransforms();
    return getFrameTransform(static_cast<const moveit::core::RobotState&>(state), id);
  }

  /** \brief Get the transform corresponding to the frame \e id. This will be known if \e id is a link name, an attached
     body id or a collision object.
      Return identity when no transform is available. Use knowsFrameTransform() to test if this function will be
     successful or not. */
  const Eigen::Isometry3d& getFrameTransform(const moveit::core::RobotState& state, const std::string& id) const;

  /** \brief Check if a transform to the frame \e id is known. This will be known if \e id is a link name, an attached
   * body id or a collision object */
  bool knowsFrameTransform(const std::string& id) const;

  /** \brief Check if a transform to the frame \e id is known. This will be known if \e id is a link name, an attached
   * body id or a collision object */
  bool knowsFrameTransform(const moveit::core::RobotState& state, const std::string& id) const;

  /**@}*/

  /**
   * \name Reasoning about the geometry of the planning scene
   */
  /**@{*/

  /** \brief Add a new collision detector type.
   *
   * A collision detector type is specified with (a shared pointer to) an
   * allocator which is a subclass of CollisionDetectorAllocator.  This
   * identifies a combination of CollisionWorld/CollisionRobot which can ve
   * used together.
   *
   * This does nothing if this type of collision detector has already been added.
   *
   * A new PlanningScene contains an FCL collision detector.  This FCL
   * collision detector will always be available unless it is removed by
   * calling setActiveCollisionDetector() with exclusive=true.
   *
   * example: to add FCL collision detection (normally not necessary) call
   *   planning_scene->addCollisionDetector(collision_detection::CollisionDetectorAllocatorFCL::create());
   *
   * */
  void addCollisionDetector(const collision_detection::CollisionDetectorAllocatorPtr& allocator);

  /** \brief Set the type of collision detector to use.
   * Calls addCollisionDetector() to add it if it has not already been added.
   *
   * If exclusive is true then all other collision detectors will be removed
   * and only this one will be available.
   *
   * example: to use FCL collision call
   *   planning_scene->setActiveCollisionDetector(collision_detection::CollisionDetectorAllocatorFCL::create());
   */
  void setActiveCollisionDetector(const collision_detection::CollisionDetectorAllocatorPtr& allocator,
                                  bool exclusive = false);

  /** \brief Set the type of collision detector to use.
   * This type must have already been added with addCollisionDetector().
   *
   * Returns true on success, false if \e collision_detector_name is not the
   * name of a collision detector that has been previously added with
   * addCollisionDetector(). */
  bool setActiveCollisionDetector(const std::string& collision_detector_name);

  const std::string& getActiveCollisionDetectorName() const
  {
    return active_collision_->alloc_->getName();
  }

  /** \brief get the types of collision detector that have already been added.
   * These are the types which can be passed to setActiveCollisionDetector(). */
  void getCollisionDetectorNames(std::vector<std::string>& names) const;

  /** \brief Get the representation of the world */
  const collision_detection::WorldConstPtr& getWorld() const
  {
    // we always have a world representation
    return world_const_;
  }

  // brief Get the representation of the world
  const collision_detection::WorldPtr& getWorldNonConst()
  {
    // we always have a world representation
    return world_;
  }

  /** \brief Get the active collision environment */
  const collision_detection::CollisionEnvConstPtr& getCollisionEnv() const
  {
    return active_collision_->getCollisionEnv();
  }

  /** \brief Get the active collision detector for the robot */
  const collision_detection::CollisionEnvConstPtr& getCollisionEnvUnpadded() const
  {
    return active_collision_->getCollisionEnvUnpadded();
  }

  /** \brief Get a specific collision detector for the world.  If not found return active CollisionWorld. */
  const collision_detection::CollisionEnvConstPtr& getCollisionEnv(const std::string& collision_detector_name) const;

  /** \brief Get a specific collision detector for the unpadded robot.  If no found return active unpadded
   * CollisionRobot. */
  const collision_detection::CollisionEnvConstPtr&
  getCollisionEnvUnpadded(const std::string& collision_detector_name) const;

  /** \brief Get the representation of the collision robot
   * This can be used to set padding and link scale on the active collision_robot.
   * NOTE: After modifying padding and scale on the active robot call
   * propogateRobotPadding() to copy it to all the other collision detectors. */
  const collision_detection::CollisionEnvPtr& getCollisionEnvNonConst();

  /** \brief Copy scale and padding from active CollisionRobot to other CollisionRobots.
   * This should be called after any changes are made to the scale or padding of the active
   * CollisionRobot.  This has no effect on the unpadded CollisionRobots. */
  void propogateRobotPadding();

  /** \brief Get the allowed collision matrix */
  const collision_detection::AllowedCollisionMatrix& getAllowedCollisionMatrix() const
  {
    return acm_ ? *acm_ : parent_->getAllowedCollisionMatrix();
  }
  /** \brief Get the allowed collision matrix */
  collision_detection::AllowedCollisionMatrix& getAllowedCollisionMatrixNonConst();

  /**@}*/

  /**
   * \name Collision checking with respect to this planning scene
   */
  /**@{*/

  /** \brief Check if the current state is in collision (with the environment or self collision).
      If a group name is specified, collision checking is done for that group only.
      Since the function is non-const, the current state transforms are updated before the collision check. */
  bool isStateColliding(const std::string& group = "", bool verbose = false);

  /** \brief Check if the current state is in collision (with the environment or self collision).  If a group name is
     specified,
      collision checking is done for that group only. It is expected the current state transforms are up to date. */
  bool isStateColliding(const std::string& group = "", bool verbose = false) const
  {
    return isStateColliding(getCurrentState(), group, verbose);
  }

  /** \brief Check if a given state is in collision (with the environment or self collision) If a group name is
     specified,
      collision checking is done for that group only. The link transforms for \e state are updated before the collision
     check. */
  bool isStateColliding(moveit::core::RobotState& state, const std::string& group = "", bool verbose = false) const
  {
    state.updateCollisionBodyTransforms();
    return isStateColliding(static_cast<const moveit::core::RobotState&>(state), group, verbose);
  }

  /** \brief Check if a given state is in collision (with the environment or self collision)
      If a group name is specified, collision checking is done for that group only. It is expected that the link
      transforms of \e state are up to date. */
  bool isStateColliding(const moveit::core::RobotState& state, const std::string& group = "",
                        bool verbose = false) const;

  /** \brief Check if a given state is in collision (with the environment or self collision)
      If a group name is specified, collision checking is done for that group only. */
<<<<<<< HEAD
  bool isStateColliding(const moveit_msgs::msg::RobotState& state, const std::string& group = "",
                        bool verbose = false) const;
=======
  bool isStateColliding(const moveit_msgs::RobotState& state, const std::string& group = "", bool verbose = false) const;
>>>>>>> 7ad2bc7b

  /** \brief Check whether the current state is in collision, and if needed, updates the collision transforms of the
   * current state before the computation. */
  void checkCollision(const collision_detection::CollisionRequest& req, collision_detection::CollisionResult& res);

  /** \brief Check whether the current state is in collision. The current state is expected to be updated. */
  void checkCollision(const collision_detection::CollisionRequest& req, collision_detection::CollisionResult& res) const
  {
    checkCollision(req, res, getCurrentState());
  }

  /** \brief Check whether a specified state (\e robot_state) is in collision. This variant of the function takes
      a non-const \e robot_state and calls updateCollisionBodyTransforms() on it. */
  void checkCollision(const collision_detection::CollisionRequest& req, collision_detection::CollisionResult& res,
                      moveit::core::RobotState& robot_state) const
  {
    robot_state.updateCollisionBodyTransforms();
    checkCollision(req, res, static_cast<const moveit::core::RobotState&>(robot_state));
  }

  /** \brief Check whether a specified state (\e robot_state) is in collision. The collision transforms of \e
   * robot_state are
   * expected to be up to date. */
  void checkCollision(const collision_detection::CollisionRequest& req, collision_detection::CollisionResult& res,
                      const moveit::core::RobotState& robot_state) const;

  /** \brief Check whether a specified state (\e robot_state) is in collision, with respect to a given
      allowed collision matrix (\e acm). This variant of the function takes
      a non-const \e robot_state and updates its link transforms if needed. */
  void checkCollision(const collision_detection::CollisionRequest& req, collision_detection::CollisionResult& res,
                      moveit::core::RobotState& robot_state,
                      const collision_detection::AllowedCollisionMatrix& acm) const
  {
    robot_state.updateCollisionBodyTransforms();
    checkCollision(req, res, static_cast<const moveit::core::RobotState&>(robot_state), acm);
  }

  /** \brief Check whether a specified state (\e robot_state) is in collision, with respect to a given
      allowed collision matrix (\e acm). */
  void checkCollision(const collision_detection::CollisionRequest& req, collision_detection::CollisionResult& res,
                      const moveit::core::RobotState& robot_state,
                      const collision_detection::AllowedCollisionMatrix& acm) const;

  /** \brief Check whether the current state is in collision,
      but use a collision_detection::CollisionRobot instance that has no padding.
      Since the function is non-const, the current state transforms are also updated if needed. */
  void checkCollisionUnpadded(const collision_detection::CollisionRequest& req,
                              collision_detection::CollisionResult& res);

  /** \brief Check whether the current state is in collision,
      but use a collision_detection::CollisionRobot instance that has no padding.  */
  void checkCollisionUnpadded(const collision_detection::CollisionRequest& req,
                              collision_detection::CollisionResult& res) const
  {
    checkCollisionUnpadded(req, res, getCurrentState(), getAllowedCollisionMatrix());
  }

  /** \brief Check whether a specified state (\e robot_state) is in collision,
      but use a collision_detection::CollisionRobot instance that has no padding.  */
  void checkCollisionUnpadded(const collision_detection::CollisionRequest& req,
                              collision_detection::CollisionResult& res,
                              const moveit::core::RobotState& robot_state) const
  {
    checkCollisionUnpadded(req, res, robot_state, getAllowedCollisionMatrix());
  }

  /** \brief Check whether a specified state (\e robot_state) is in collision,
      but use a collision_detection::CollisionRobot instance that has no padding.
      Update the link transforms of \e robot_state if needed. */
  void checkCollisionUnpadded(const collision_detection::CollisionRequest& req,
                              collision_detection::CollisionResult& res, moveit::core::RobotState& robot_state) const
  {
    robot_state.updateCollisionBodyTransforms();
    checkCollisionUnpadded(req, res, static_cast<const moveit::core::RobotState&>(robot_state),
                           getAllowedCollisionMatrix());
  }

  /** \brief Check whether a specified state (\e robot_state) is in collision, with respect to a given
      allowed collision matrix (\e acm), but use a collision_detection::CollisionRobot instance that has no padding.
      This variant of the function takes a non-const \e robot_state and calls updates the link transforms if needed. */
  void checkCollisionUnpadded(const collision_detection::CollisionRequest& req,
                              collision_detection::CollisionResult& res, moveit::core::RobotState& robot_state,
                              const collision_detection::AllowedCollisionMatrix& acm) const
  {
    robot_state.updateCollisionBodyTransforms();
    checkCollisionUnpadded(req, res, static_cast<const moveit::core::RobotState&>(robot_state), acm);
  }

  /** \brief Check whether a specified state (\e robot_state) is in collision, with respect to a given
      allowed collision matrix (\e acm), but use a collision_detection::CollisionRobot instance that has no padding.  */
  void checkCollisionUnpadded(const collision_detection::CollisionRequest& req,
                              collision_detection::CollisionResult& res, const moveit::core::RobotState& robot_state,
                              const collision_detection::AllowedCollisionMatrix& acm) const;

  /** \brief Check whether the current state is in self collision */
  void checkSelfCollision(const collision_detection::CollisionRequest& req, collision_detection::CollisionResult& res);

  /** \brief Check whether the current state is in self collision */
  void checkSelfCollision(const collision_detection::CollisionRequest& req,
                          collision_detection::CollisionResult& res) const
  {
    checkSelfCollision(req, res, getCurrentState());
  }

  /** \brief Check whether a specified state (\e robot_state) is in self collision */
  void checkSelfCollision(const collision_detection::CollisionRequest& req, collision_detection::CollisionResult& res,
                          moveit::core::RobotState& robot_state) const
  {
    robot_state.updateCollisionBodyTransforms();
    checkSelfCollision(req, res, static_cast<const moveit::core::RobotState&>(robot_state), getAllowedCollisionMatrix());
  }

  /** \brief Check whether a specified state (\e robot_state) is in self collision */
  void checkSelfCollision(const collision_detection::CollisionRequest& req, collision_detection::CollisionResult& res,
                          const moveit::core::RobotState& robot_state) const
  {
    // do self-collision checking with the unpadded version of the robot
    getCollisionEnvUnpadded()->checkSelfCollision(req, res, robot_state, getAllowedCollisionMatrix());
  }

  /** \brief Check whether a specified state (\e robot_state) is in self collision, with respect to a given
      allowed collision matrix (\e acm). The link transforms of \e robot_state are updated if needed. */
  void checkSelfCollision(const collision_detection::CollisionRequest& req, collision_detection::CollisionResult& res,
                          moveit::core::RobotState& robot_state,
                          const collision_detection::AllowedCollisionMatrix& acm) const
  {
    robot_state.updateCollisionBodyTransforms();
    checkSelfCollision(req, res, static_cast<const moveit::core::RobotState&>(robot_state), acm);
  }

  /** \brief Check whether a specified state (\e robot_state) is in self collision, with respect to a given
      allowed collision matrix (\e acm) */
  void checkSelfCollision(const collision_detection::CollisionRequest& req, collision_detection::CollisionResult& res,
                          const moveit::core::RobotState& robot_state,
                          const collision_detection::AllowedCollisionMatrix& acm) const
  {
    // do self-collision checking with the unpadded version of the robot
    getCollisionEnvUnpadded()->checkSelfCollision(req, res, robot_state, acm);
  }

  /** \brief Get the names of the links that are involved in collisions for the current state */
  void getCollidingLinks(std::vector<std::string>& links);

  /** \brief Get the names of the links that are involved in collisions for the current state */
  void getCollidingLinks(std::vector<std::string>& links) const
  {
    getCollidingLinks(links, getCurrentState(), getAllowedCollisionMatrix());
  }

  /** \brief Get the names of the links that are involved in collisions for the state \e robot_state.
      Update the link transforms for \e robot_state if needed. */
  void getCollidingLinks(std::vector<std::string>& links, moveit::core::RobotState& robot_state) const
  {
    robot_state.updateCollisionBodyTransforms();
    getCollidingLinks(links, static_cast<const moveit::core::RobotState&>(robot_state), getAllowedCollisionMatrix());
  }

  /** \brief Get the names of the links that are involved in collisions for the state \e robot_state */
  void getCollidingLinks(std::vector<std::string>& links, const moveit::core::RobotState& robot_state) const
  {
    getCollidingLinks(links, robot_state, getAllowedCollisionMatrix());
  }

  /** \brief  Get the names of the links that are involved in collisions for the state \e robot_state given the
      allowed collision matrix (\e acm) */
  void getCollidingLinks(std::vector<std::string>& links, moveit::core::RobotState& robot_state,
                         const collision_detection::AllowedCollisionMatrix& acm) const
  {
    robot_state.updateCollisionBodyTransforms();
    getCollidingLinks(links, static_cast<const moveit::core::RobotState&>(robot_state), acm);
  }

  /** \brief  Get the names of the links that are involved in collisions for the state \e robot_state given the
      allowed collision matrix (\e acm) */
  void getCollidingLinks(std::vector<std::string>& links, const moveit::core::RobotState& robot_state,
                         const collision_detection::AllowedCollisionMatrix& acm) const;

  /** \brief Get the names of the links that are involved in collisions for the current state.
      Update the link transforms for the current state if needed. */
  void getCollidingPairs(collision_detection::CollisionResult::ContactMap& contacts);

  /** \brief Get the names of the links that are involved in collisions for the current state */
  void getCollidingPairs(collision_detection::CollisionResult::ContactMap& contacts) const
  {
    getCollidingPairs(contacts, getCurrentState(), getAllowedCollisionMatrix());
  }

  /** \brief Get the names of the links that are involved in collisions for the state \e robot_state */
  void getCollidingPairs(collision_detection::CollisionResult::ContactMap& contacts,
                         const moveit::core::RobotState& robot_state) const
  {
    getCollidingPairs(contacts, robot_state, getAllowedCollisionMatrix());
  }

  /** \brief Get the names of the links that are involved in collisions for the state \e robot_state.
      Update the link transforms for \e robot_state if needed. */
  void getCollidingPairs(collision_detection::CollisionResult::ContactMap& contacts,
                         moveit::core::RobotState& robot_state) const
  {
    robot_state.updateCollisionBodyTransforms();
    getCollidingPairs(contacts, static_cast<const moveit::core::RobotState&>(robot_state), getAllowedCollisionMatrix());
  }

  /** \brief  Get the names of the links that are involved in collisions for the state \e robot_state given the
      allowed collision matrix (\e acm). Update the link transforms for \e robot_state if needed. */
  void getCollidingPairs(collision_detection::CollisionResult::ContactMap& contacts,
                         moveit::core::RobotState& robot_state,
                         const collision_detection::AllowedCollisionMatrix& acm) const
  {
    robot_state.updateCollisionBodyTransforms();
    getCollidingPairs(contacts, static_cast<const moveit::core::RobotState&>(robot_state), acm);
  }

  /** \brief  Get the names of the links that are involved in collisions for the state \e robot_state given the
      allowed collision matrix (\e acm) */
  void getCollidingPairs(collision_detection::CollisionResult::ContactMap& contacts,
                         const moveit::core::RobotState& robot_state,
                         const collision_detection::AllowedCollisionMatrix& acm) const;

  /**@}*/

  /**
   * \name Distance computation
   */
  /**@{*/

  /** \brief The distance between the robot model at state \e robot_state to the nearest collision (ignoring
   * self-collisions)
   */
  double distanceToCollision(moveit::core::RobotState& robot_state) const
  {
    robot_state.updateCollisionBodyTransforms();
    return distanceToCollision(static_cast<const moveit::core::RobotState&>(robot_state));
  }

  /** \brief The distance between the robot model at state \e robot_state to the nearest collision (ignoring
   * self-collisions)
   */
  double distanceToCollision(const moveit::core::RobotState& robot_state) const
  {
    return getCollisionEnv()->distanceRobot(robot_state, getAllowedCollisionMatrix());
  }

  /** \brief The distance between the robot model at state \e robot_state to the nearest collision (ignoring
   * self-collisions), if the robot has no padding */
  double distanceToCollisionUnpadded(moveit::core::RobotState& robot_state) const
  {
    robot_state.updateCollisionBodyTransforms();
    return distanceToCollisionUnpadded(static_cast<const moveit::core::RobotState&>(robot_state));
  }

  /** \brief The distance between the robot model at state \e robot_state to the nearest collision (ignoring
   * self-collisions), if the robot has no padding */
  double distanceToCollisionUnpadded(const moveit::core::RobotState& robot_state) const
  {
    return getCollisionEnvUnpadded()->distanceRobot(robot_state, getAllowedCollisionMatrix());
  }

  /** \brief The distance between the robot model at state \e robot_state to the nearest collision, ignoring
   * self-collisions
   * and elements that are allowed to collide. */
  double distanceToCollision(moveit::core::RobotState& robot_state,
                             const collision_detection::AllowedCollisionMatrix& acm) const
  {
    robot_state.updateCollisionBodyTransforms();
    return distanceToCollision(static_cast<const moveit::core::RobotState&>(robot_state), acm);
  }

  /** \brief The distance between the robot model at state \e robot_state to the nearest collision, ignoring
   * self-collisions
   * and elements that are allowed to collide. */
  double distanceToCollision(const moveit::core::RobotState& robot_state,
                             const collision_detection::AllowedCollisionMatrix& acm) const
  {
    return getCollisionEnv()->distanceRobot(robot_state, acm);
  }

  /** \brief The distance between the robot model at state \e robot_state to the nearest collision, ignoring
   * self-collisions
   * and elements that are allowed to collide, if the robot has no padding. */
  double distanceToCollisionUnpadded(moveit::core::RobotState& robot_state,
                                     const collision_detection::AllowedCollisionMatrix& acm) const
  {
    robot_state.updateCollisionBodyTransforms();
    return distanceToCollisionUnpadded(static_cast<const moveit::core::RobotState&>(robot_state), acm);
  }

  /** \brief The distance between the robot model at state \e robot_state to the nearest collision, ignoring
   * self-collisions
   * and elements that always allowed to collide, if the robot has no padding. */
  double distanceToCollisionUnpadded(const moveit::core::RobotState& robot_state,
                                     const collision_detection::AllowedCollisionMatrix& acm) const
  {
    return getCollisionEnvUnpadded()->distanceRobot(robot_state, acm);
  }

  /**@}*/

  /** \brief Save the geometry of the planning scene to a stream, as plain text */
  void saveGeometryToStream(std::ostream& out) const;

  /** \brief Load the geometry of the planning scene from a stream */
  bool loadGeometryFromStream(std::istream& in);

  /** \brief Load the geometry of the planning scene from a stream at a certain location using offset*/
  bool loadGeometryFromStream(std::istream& in, const Eigen::Isometry3d& offset);

  /** \brief Fill the message \e scene with the differences between this instance of PlanningScene with respect to the
     parent.
      If there is no parent, everything is considered to be a diff and the function behaves like getPlanningSceneMsg()
     */
  void getPlanningSceneDiffMsg(moveit_msgs::msg::PlanningScene& scene) const;

  /** \brief Construct a message (\e scene) with all the necessary data so that the scene can be later reconstructed to
     be
      exactly the same using setPlanningSceneMsg() */
  void getPlanningSceneMsg(moveit_msgs::msg::PlanningScene& scene) const;

  /** \brief Construct a message (\e scene) with the data requested in \e comp. If all options in \e comp are filled,
      this will be a complete planning scene message */
  void getPlanningSceneMsg(moveit_msgs::msg::PlanningScene& scene,
                           const moveit_msgs::msg::PlanningSceneComponents& comp) const;

  /** \brief Construct a message (\e collision_object) with the collision object data from the planning_scene for the
   * requested object*/
  bool getCollisionObjectMsg(moveit_msgs::msg::CollisionObject& collision_obj, const std::string& ns) const;

  /** \brief Construct a vector of messages (\e collision_objects) with the collision object data for all objects in
   * planning_scene */
  void getCollisionObjectMsgs(std::vector<moveit_msgs::msg::CollisionObject>& collision_objs) const;

  /** \brief Construct a message (\e attached_collision_object) with the attached collision object data from the
   * planning_scene for the requested object*/
  bool getAttachedCollisionObjectMsg(moveit_msgs::msg::AttachedCollisionObject& attached_collision_obj,
                                     const std::string& ns) const;

  /** \brief Construct a vector of messages (\e attached_collision_objects) with the attached collision object data for
   * all objects in planning_scene */
  void
  getAttachedCollisionObjectMsgs(std::vector<moveit_msgs::msg::AttachedCollisionObject>& attached_collision_objs) const;

  /** \brief Construct a message (\e octomap) with the octomap data from the planning_scene */
  bool getOctomapMsg(octomap_msgs::msg::OctomapWithPose& octomap) const;

  /** \brief Construct a vector of messages (\e object_colors) with the colors of the objects from the planning_scene */
  void getObjectColorMsgs(std::vector<moveit_msgs::msg::ObjectColor>& object_colors) const;

  /** \brief Apply changes to this planning scene as diffs, even if the message itself is not marked as being a diff
     (is_diff
      member). A parent is not required to exist. However, the existing data in the planning instance is not cleared.
     Data from
      the message is only appended (and in cases such as e.g., the robot state, is overwritten). */
  bool setPlanningSceneDiffMsg(const moveit_msgs::msg::PlanningScene& scene);

  /** \brief Set this instance of a planning scene to be the same as the one serialized in the \e scene message, even if
   * the message itself is marked as being a diff (is_diff member) */
  bool setPlanningSceneMsg(const moveit_msgs::msg::PlanningScene& scene);

  /** \brief Call setPlanningSceneMsg() or setPlanningSceneDiffMsg() depending on how the is_diff member of the message
   * is set */
  bool usePlanningSceneMsg(const moveit_msgs::msg::PlanningScene& scene);

  bool processCollisionObjectMsg(const moveit_msgs::msg::CollisionObject& object);
  bool processAttachedCollisionObjectMsg(const moveit_msgs::msg::AttachedCollisionObject& object);

  bool processPlanningSceneWorldMsg(const moveit_msgs::msg::PlanningSceneWorld& world);

  void processOctomapMsg(const octomap_msgs::msg::OctomapWithPose& map);
  void processOctomapMsg(const octomap_msgs::msg::Octomap& map);
  void processOctomapPtr(const std::shared_ptr<const octomap::OcTree>& octree, const Eigen::Isometry3d& t);

  /**
   * \brief Clear all collision objects in planning scene
   */
  void removeAllCollisionObjects();

  /** \brief Set the current robot state to be \e state. If not
      all joint values are specified, the previously maintained
      joint values are kept. */
  void setCurrentState(const moveit_msgs::msg::RobotState& state);

  /** \brief Set the current robot state */
  void setCurrentState(const moveit::core::RobotState& state);

  /** \brief Set the callback to be triggered when changes are made to the current scene state */
  void setAttachedBodyUpdateCallback(const moveit::core::AttachedBodyCallback& callback);

  /** \brief Set the callback to be triggered when changes are made to the current scene world */
  void setCollisionObjectUpdateCallback(const collision_detection::World::ObserverCallbackFn& callback);

  bool hasObjectColor(const std::string& id) const;

  const std_msgs::msg::ColorRGBA& getObjectColor(const std::string& id) const;
  void setObjectColor(const std::string& id, const std_msgs::msg::ColorRGBA& color);
  void removeObjectColor(const std::string& id);
  void getKnownObjectColors(ObjectColorMap& kc) const;

  bool hasObjectType(const std::string& id) const;

  const object_recognition_msgs::msg::ObjectType& getObjectType(const std::string& id) const;
  void setObjectType(const std::string& id, const object_recognition_msgs::msg::ObjectType& type);
  void removeObjectType(const std::string& id);
  void getKnownObjectTypes(ObjectTypeMap& kc) const;

  /** \brief Clear the diffs accumulated for this planning scene, with respect to the parent. This function is a no-op
   * if there is no parent specified. */
  void clearDiffs();

  /** \brief If there is a parent specified for this scene, then the diffs with respect to that parent are applied to a
     specified planning scene, whatever
      that scene may be. If there is no parent specified, this function is a no-op. */
  void pushDiffs(const PlanningScenePtr& scene);

  /** \brief Make sure that all the data maintained in this
      scene is local. All unmodified data is copied from the
      parent and the pointer to the parent is discarded. */
  void decoupleParent();

  /** \brief Specify a predicate that decides whether states are considered valid or invalid for reasons beyond ones
     covered by collision checking and constraint evaluation.
      This is useful for setting up problem specific constraints (e.g., stability) */
  void setStateFeasibilityPredicate(const StateFeasibilityFn& fn)
  {
    state_feasibility_ = fn;
  }

  /** \brief Get the predicate that decides whether states are considered valid or invalid for reasons beyond ones
   * covered by collision checking and constraint evaluation. */
  const StateFeasibilityFn& getStateFeasibilityPredicate() const
  {
    return state_feasibility_;
  }

  /** \brief Specify a predicate that decides whether motion segments are considered valid or invalid for reasons beyond
   * ones covered by collision checking and constraint evaluation.  */
  void setMotionFeasibilityPredicate(const MotionFeasibilityFn& fn)
  {
    motion_feasibility_ = fn;
  }

  /** \brief Get the predicate that decides whether motion segments are considered valid or invalid for reasons beyond
   * ones covered by collision checking and constraint evaluation. */
  const MotionFeasibilityFn& getMotionFeasibilityPredicate() const
  {
    return motion_feasibility_;
  }

  /** \brief Check if a given state is feasible, in accordance to the feasibility predicate specified by
   * setStateFeasibilityPredicate(). Returns true if no feasibility predicate was specified. */
  bool isStateFeasible(const moveit_msgs::msg::RobotState& state, bool verbose = false) const;

  /** \brief Check if a given state is feasible, in accordance to the feasibility predicate specified by
   * setStateFeasibilityPredicate(). Returns true if no feasibility predicate was specified. */
  bool isStateFeasible(const moveit::core::RobotState& state, bool verbose = false) const;

  /** \brief Check if a given state satisfies a set of constraints */
  bool isStateConstrained(const moveit_msgs::msg::RobotState& state, const moveit_msgs::msg::Constraints& constr,
                          bool verbose = false) const;

  /** \brief Check if a given state satisfies a set of constraints */
  bool isStateConstrained(const moveit::core::RobotState& state, const moveit_msgs::msg::Constraints& constr,
                          bool verbose = false) const;

  /** \brief Check if a given state satisfies a set of constraints */
  bool isStateConstrained(const moveit_msgs::msg::RobotState& state,
                          const kinematic_constraints::KinematicConstraintSet& constr, bool verbose = false) const;

  /** \brief Check if a given state satisfies a set of constraints */
  bool isStateConstrained(const moveit::core::RobotState& state,
                          const kinematic_constraints::KinematicConstraintSet& constr, bool verbose = false) const;

  /** \brief Check if a given state is valid. This means checking for collisions and feasibility */
  bool isStateValid(const moveit_msgs::msg::RobotState& state, const std::string& group = "",
                    bool verbose = false) const;

  /** \brief Check if a given state is valid. This means checking for collisions and feasibility */
  bool isStateValid(const moveit::core::RobotState& state, const std::string& group = "", bool verbose = false) const;

  /** \brief Check if a given state is valid. This means checking for collisions, feasibility  and whether the user
   * specified validity conditions hold as well */
  bool isStateValid(const moveit_msgs::msg::RobotState& state, const moveit_msgs::msg::Constraints& constr,
                    const std::string& group = "", bool verbose = false) const;

  /** \brief Check if a given state is valid. This means checking for collisions, feasibility  and whether the user
   * specified validity conditions hold as well */
  bool isStateValid(const moveit::core::RobotState& state, const moveit_msgs::msg::Constraints& constr,
                    const std::string& group = "", bool verbose = false) const;

  /** \brief Check if a given state is valid. This means checking for collisions, feasibility  and whether the user
   * specified validity conditions hold as well */
  bool isStateValid(const moveit::core::RobotState& state, const kinematic_constraints::KinematicConstraintSet& constr,
                    const std::string& group = "", bool verbose = false) const;

  /** \brief Check if a given path is valid. Each state is checked for validity (collision avoidance and feasibility) */
  bool isPathValid(const moveit_msgs::msg::RobotState& start_state, const moveit_msgs::msg::RobotTrajectory& trajectory,
                   const std::string& group = "", bool verbose = false,
                   std::vector<std::size_t>* invalid_index = nullptr) const;

  /** \brief Check if a given path is valid. Each state is checked for validity (collision avoidance, feasibility and
   * constraint satisfaction). It is also checked that the goal constraints are satisfied by the last state on the
   * passed in trajectory. */
  bool isPathValid(const moveit_msgs::msg::RobotState& start_state, const moveit_msgs::msg::RobotTrajectory& trajectory,
                   const moveit_msgs::msg::Constraints& path_constraints, const std::string& group = "",
                   bool verbose = false, std::vector<std::size_t>* invalid_index = nullptr) const;

  /** \brief Check if a given path is valid. Each state is checked for validity (collision avoidance, feasibility and
   * constraint satisfaction). It is also checked that the goal constraints are satisfied by the last state on the
   * passed in trajectory. */
  bool isPathValid(const moveit_msgs::msg::RobotState& start_state, const moveit_msgs::msg::RobotTrajectory& trajectory,
                   const moveit_msgs::msg::Constraints& path_constraints,
                   const moveit_msgs::msg::Constraints& goal_constraints, const std::string& group = "",
                   bool verbose = false, std::vector<std::size_t>* invalid_index = nullptr) const;

  /** \brief Check if a given path is valid. Each state is checked for validity (collision avoidance, feasibility and
   * constraint satisfaction). It is also checked that the goal constraints are satisfied by the last state on the
   * passed in trajectory. */
  bool isPathValid(const moveit_msgs::msg::RobotState& start_state, const moveit_msgs::msg::RobotTrajectory& trajectory,
                   const moveit_msgs::msg::Constraints& path_constraints,
                   const std::vector<moveit_msgs::msg::Constraints>& goal_constraints, const std::string& group = "",
                   bool verbose = false, std::vector<std::size_t>* invalid_index = nullptr) const;

  /** \brief Check if a given path is valid. Each state is checked for validity (collision avoidance, feasibility and
   * constraint satisfaction). It is also checked that the goal constraints are satisfied by the last state on the
   * passed in trajectory. */
  bool isPathValid(const robot_trajectory::RobotTrajectory& trajectory,
                   const moveit_msgs::msg::Constraints& path_constraints,
                   const std::vector<moveit_msgs::msg::Constraints>& goal_constraints, const std::string& group = "",
                   bool verbose = false, std::vector<std::size_t>* invalid_index = nullptr) const;

  /** \brief Check if a given path is valid. Each state is checked for validity (collision avoidance, feasibility and
   * constraint satisfaction). It is also checked that the goal constraints are satisfied by the last state on the
   * passed in trajectory. */
  bool isPathValid(const robot_trajectory::RobotTrajectory& trajectory,
                   const moveit_msgs::msg::Constraints& path_constraints,
                   const moveit_msgs::msg::Constraints& goal_constraints, const std::string& group = "",
                   bool verbose = false, std::vector<std::size_t>* invalid_index = nullptr) const;

  /** \brief Check if a given path is valid. Each state is checked for validity (collision avoidance, feasibility and
   * constraint satisfaction). */
  bool isPathValid(const robot_trajectory::RobotTrajectory& trajectory,
                   const moveit_msgs::msg::Constraints& path_constraints, const std::string& group = "",
                   bool verbose = false, std::vector<std::size_t>* invalid_index = nullptr) const;

  /** \brief Check if a given path is valid. Each state is checked for validity (collision avoidance and feasibility) */
  bool isPathValid(const robot_trajectory::RobotTrajectory& trajectory, const std::string& group = "",
                   bool verbose = false, std::vector<std::size_t>* invalid_index = nullptr) const;

  /** \brief Get the top \e max_costs cost sources for a specified trajectory. The resulting costs are stored in \e
   * costs */
  void getCostSources(const robot_trajectory::RobotTrajectory& trajectory, std::size_t max_costs,
                      std::set<collision_detection::CostSource>& costs, double overlap_fraction = 0.9) const;

  /** \brief Get the top \e max_costs cost sources for a specified trajectory, but only for group \e group_name. The
   * resulting costs are stored in \e costs */
  void getCostSources(const robot_trajectory::RobotTrajectory& trajectory, std::size_t max_costs,
                      const std::string& group_name, std::set<collision_detection::CostSource>& costs,
                      double overlap_fraction = 0.9) const;

  /** \brief Get the top \e max_costs cost sources for a specified state. The resulting costs are stored in \e costs */
  void getCostSources(const moveit::core::RobotState& state, std::size_t max_costs,
                      std::set<collision_detection::CostSource>& costs) const;

  /** \brief Get the top \e max_costs cost sources for a specified state, but only for group \e group_name. The
   * resulting costs are stored in \e costs */
  void getCostSources(const moveit::core::RobotState& state, std::size_t max_costs, const std::string& group_name,
                      std::set<collision_detection::CostSource>& costs) const;

  /** \brief Outputs debug information about the planning scene contents */
  void printKnownObjects(std::ostream& out = std::cout) const;

  /** \brief Check if a message includes any information about a planning scene, or it is just a default, empty message.
   */
<<<<<<< HEAD
  [[deprecated("Use moveit/utils/message_checks.h instead")]] static bool
  isEmpty(const moveit_msgs::msg::PlanningScene& msg);
=======
  [[deprecated("Use moveit/utils/message_checks.h instead")]] static bool isEmpty(const moveit_msgs::PlanningScene& msg);
>>>>>>> 7ad2bc7b

  /** \brief Check if a message includes any information about a planning scene world, or it is just a default, empty
   * message. */
  [[deprecated("Use moveit/utils/message_checks.h instead")]] static bool
  isEmpty(const moveit_msgs::msg::PlanningSceneWorld& msg);

  /** \brief Check if a message includes any information about a robot state, or it is just a default, empty message. */
  [[deprecated("Use moveit/utils/message_checks.h instead")]] static bool
  isEmpty(const moveit_msgs::msg::RobotState& msg);

  /** \brief Clone a planning scene. Even if the scene \e scene depends on a parent, the cloned scene will not. */
  static PlanningScenePtr clone(const PlanningSceneConstPtr& scene);

private:
  /* Private constructor used by the diff() methods. */
  PlanningScene(const PlanningSceneConstPtr& parent);

  /* Initialize the scene.  This should only be called by the constructors.
   * Requires a valid robot_model_ */
  void initialize();

  /* helper function to create a RobotModel from a urdf/srdf. */
  static moveit::core::RobotModelPtr createRobotModel(const urdf::ModelInterfaceSharedPtr& urdf_model,
                                                      const srdf::ModelConstSharedPtr& srdf_model);

  /* Helper functions for processing collision objects */
  bool processCollisionObjectAdd(const moveit_msgs::msg::CollisionObject& object);
  bool processCollisionObjectRemove(const moveit_msgs::msg::CollisionObject& object);
  bool processCollisionObjectMove(const moveit_msgs::msg::CollisionObject& object);

  /** convert Pose msg to Eigen::Isometry, normalizing the quaternion part if necessary. */
  static void poseMsgToEigen(const geometry_msgs::msg::Pose& msg, Eigen::Isometry3d& out);

  MOVEIT_STRUCT_FORWARD(CollisionDetector)

  /* \brief A set of compatible collision detectors */
  struct CollisionDetector
  {
    collision_detection::CollisionDetectorAllocatorPtr alloc_;
    collision_detection::CollisionEnvPtr cenv_;  // never NULL
    collision_detection::CollisionEnvConstPtr cenv_const_;

    collision_detection::CollisionEnvPtr cenv_unpadded_;
    collision_detection::CollisionEnvConstPtr cenv_unpadded_const_;

    CollisionDetectorConstPtr parent_;  // may be NULL

    const collision_detection::CollisionEnvConstPtr& getCollisionEnv() const
    {
      return cenv_const_ ? cenv_const_ : parent_->getCollisionEnv();
    }
    const collision_detection::CollisionEnvConstPtr& getCollisionEnvUnpadded() const
    {
      return cenv_unpadded_const_ ? cenv_unpadded_const_ : parent_->getCollisionEnvUnpadded();
    }
    void findParent(const PlanningScene& scene);
    void copyPadding(const CollisionDetector& src);
  };
  friend struct CollisionDetector;

  typedef std::map<std::string, CollisionDetectorPtr>::iterator CollisionDetectorIterator;
  typedef std::map<std::string, CollisionDetectorPtr>::const_iterator CollisionDetectorConstIterator;

  void allocateCollisionDetectors();
  void allocateCollisionDetectors(CollisionDetector& detector);

  std::string name_;  // may be empty

  PlanningSceneConstPtr parent_;  // Null unless this is a diff scene

  moveit::core::RobotModelConstPtr robot_model_;  // Never null (may point to same model as parent)

  moveit::core::RobotStatePtr robot_state_;  // if NULL use parent's

  // Called when changes are made to attached bodies
  moveit::core::AttachedBodyCallback current_state_attached_body_callback_;

  // This variable is not necessarily used by child planning scenes
  // This Transforms class is actually a SceneTransforms class
  moveit::core::TransformsPtr scene_transforms_;  // if NULL use parent's

  collision_detection::WorldPtr world_;             // never NULL, never shared with parent/child
  collision_detection::WorldConstPtr world_const_;  // copy of world_
  collision_detection::WorldDiffPtr world_diff_;    // NULL unless this is a diff scene
  collision_detection::World::ObserverCallbackFn current_world_object_update_callback_;
  collision_detection::World::ObserverHandle current_world_object_update_observer_handle_;

  std::map<std::string, CollisionDetectorPtr> collision_;  // never empty
  CollisionDetectorPtr active_collision_;                  // copy of one of the entries in collision_.  Never NULL.

  collision_detection::AllowedCollisionMatrixPtr acm_;  // if NULL use parent's

  StateFeasibilityFn state_feasibility_;
  MotionFeasibilityFn motion_feasibility_;

  std::unique_ptr<ObjectColorMap> object_colors_;

  // a map of object types
  std::unique_ptr<ObjectTypeMap> object_types_;
};
}  // namespace planning_scene<|MERGE_RESOLUTION|>--- conflicted
+++ resolved
@@ -371,12 +371,8 @@
 
   /** \brief Check if a given state is in collision (with the environment or self collision)
       If a group name is specified, collision checking is done for that group only. */
-<<<<<<< HEAD
   bool isStateColliding(const moveit_msgs::msg::RobotState& state, const std::string& group = "",
                         bool verbose = false) const;
-=======
-  bool isStateColliding(const moveit_msgs::RobotState& state, const std::string& group = "", bool verbose = false) const;
->>>>>>> 7ad2bc7b
 
   /** \brief Check whether the current state is in collision, and if needed, updates the collision transforms of the
    * current state before the computation. */
@@ -949,12 +945,8 @@
 
   /** \brief Check if a message includes any information about a planning scene, or it is just a default, empty message.
    */
-<<<<<<< HEAD
   [[deprecated("Use moveit/utils/message_checks.h instead")]] static bool
   isEmpty(const moveit_msgs::msg::PlanningScene& msg);
-=======
-  [[deprecated("Use moveit/utils/message_checks.h instead")]] static bool isEmpty(const moveit_msgs::PlanningScene& msg);
->>>>>>> 7ad2bc7b
 
   /** \brief Check if a message includes any information about a planning scene world, or it is just a default, empty
    * message. */
