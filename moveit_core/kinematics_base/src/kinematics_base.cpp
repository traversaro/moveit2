/*********************************************************************
 * Software License Agreement (BSD License)
 *
 *  Copyright (c) 2008, Willow Garage, Inc.
 *  All rights reserved.
 *
 *  Redistribution and use in source and binary forms, with or without
 *  modification, are permitted provided that the following conditions
 *  are met:
 *
 *   * Redistributions of source code must retain the above copyright
 *     notice, this list of conditions and the following disclaimer.
 *   * Redistributions in binary form must reproduce the above
 *     copyright notice, this list of conditions and the following
 *     disclaimer in the documentation and/or other materials provided
 *     with the distribution.
 *   * Neither the name of Willow Garage nor the names of its
 *     contributors may be used to endorse or promote products derived
 *     from this software without specific prior written permission.
 *
 *  THIS SOFTWARE IS PROVIDED BY THE COPYRIGHT HOLDERS AND CONTRIBUTORS
 *  "AS IS" AND ANY EXPRESS OR IMPLIED WARRANTIES, INCLUDING, BUT NOT
 *  LIMITED TO, THE IMPLIED WARRANTIES OF MERCHANTABILITY AND FITNESS
 *  FOR A PARTICULAR PURPOSE ARE DISCLAIMED. IN NO EVENT SHALL THE
 *  COPYRIGHT OWNER OR CONTRIBUTORS BE LIABLE FOR ANY DIRECT, INDIRECT,
 *  INCIDENTAL, SPECIAL, EXEMPLARY, OR CONSEQUENTIAL DAMAGES (INCLUDING,
 *  BUT NOT LIMITED TO, PROCUREMENT OF SUBSTITUTE GOODS OR SERVICES;
 *  LOSS OF USE, DATA, OR PROFITS; OR BUSINESS INTERRUPTION) HOWEVER
 *  CAUSED AND ON ANY THEORY OF LIABILITY, WHETHER IN CONTRACT, STRICT
 *  LIABILITY, OR TORT (INCLUDING NEGLIGENCE OR OTHERWISE) ARISING IN
 *  ANY WAY OUT OF THE USE OF THIS SOFTWARE, EVEN IF ADVISED OF THE
 *  POSSIBILITY OF SUCH DAMAGE.
 *********************************************************************/

/* Author: Sachin Chitta, Dave Coleman */

#include <moveit/kinematics_base/kinematics_base.h>
#include <moveit/robot_model/joint_model_group.h>

namespace kinematics
{
// Logger
const rclcpp::Logger KinematicsBase::LOGGER = rclcpp::get_logger("moveit_kinematics_base.kinematics_base");
const double KinematicsBase::DEFAULT_SEARCH_DISCRETIZATION = 0.1;
const double KinematicsBase::DEFAULT_TIMEOUT = 1.0;

static void noDeleter(const moveit::core::RobotModel* /*unused*/)
{
}

void KinematicsBase::storeValues(const moveit::core::RobotModel& robot_model, const std::string& group_name,
                                 const std::string& base_frame, const std::vector<std::string>& tip_frames,
                                 double search_discretization)
{
  // The RobotModel is passed in as a borrowed reference from the JointModelGroup belonging to this RobotModel.
  // Hence, it is ensured that the RobotModel will not be destroyed before the JMG and its associated
  // kinematics solvers. To keep RobotModelPtr API (instead of storing the reference here only), but break
  // the circular reference (RM => JMG => KS -> RM), here we create a new shared_ptr that doesn't delete the RM.
  robot_model_ = moveit::core::RobotModelConstPtr(&robot_model, &noDeleter);
  robot_description_ = "";
  group_name_ = group_name;
  base_frame_ = removeSlash(base_frame);
  tip_frames_.clear();
  for (const std::string& name : tip_frames)
    tip_frames_.push_back(removeSlash(name));
  setSearchDiscretization(search_discretization);
}

void KinematicsBase::setValues(const std::string& robot_description, const std::string& group_name,
                               const std::string& base_frame, const std::vector<std::string>& tip_frames,
                               double search_discretization)
{
  robot_model_.reset();
  robot_description_ = robot_description;
  group_name_ = group_name;
  base_frame_ = removeSlash(base_frame);
  tip_frames_.clear();
  for (const std::string& name : tip_frames)
    tip_frames_.push_back(removeSlash(name));
  setSearchDiscretization(search_discretization);
}

bool KinematicsBase::initialize(const rclcpp::Node::SharedPtr& node, const moveit::core::RobotModel& robot_model,
                                const std::string& group_name, const std::string& base_frame,
                                const std::vector<std::string>& tip_frames, double search_discretization)
{
<<<<<<< HEAD
  RCLCPP_ERROR(LOGGER, "IK plugin for group '%s' relies on deprecated API. "
                       "Please implement initialize(rclcpp::Node::SharedPtr, RobotModel, ...).",
               group_name.c_str());
=======
  return false;  // default implementation returns false
}

bool KinematicsBase::initialize(const std::string& robot_description, const std::string& group_name,
                                const std::string& base_frame, const std::vector<std::string>& tip_frames,
                                double search_discretization)
{
  // For IK solvers that do not support multiple tip frames, fall back to single pose call
  if (tip_frames.size() == 1)
  {
    return initialize(robot_description, group_name, base_frame, tip_frames[0], search_discretization);
  }

  ROS_ERROR_NAMED(LOGNAME, "This solver does not support multiple tip frames");
  return false;
}

bool KinematicsBase::initialize(const moveit::core::RobotModel& robot_model, const std::string& group_name,
                                const std::string& base_frame, const std::vector<std::string>& tip_frames,
                                double search_discretization)
{
  ROS_WARN_NAMED(LOGNAME,
                 "IK plugin for group '%s' relies on deprecated API. "
                 "Please implement initialize(RobotModel, ...).",
                 group_name.c_str());
>>>>>>> 7ad2bc7b
  return false;
}

bool KinematicsBase::setRedundantJoints(const std::vector<unsigned int>& redundant_joint_indices)
{
  for (const unsigned int& redundant_joint_index : redundant_joint_indices)
  {
    if (redundant_joint_index >= getJointNames().size())
    {
      return false;
    }
  }
  redundant_joint_indices_ = redundant_joint_indices;
  setSearchDiscretization(DEFAULT_SEARCH_DISCRETIZATION);

  return true;
}

bool KinematicsBase::setRedundantJoints(const std::vector<std::string>& redundant_joint_names)
{
  const std::vector<std::string>& jnames = getJointNames();
  std::vector<unsigned int> redundant_joint_indices;
  for (const std::string& redundant_joint_name : redundant_joint_names)
    for (std::size_t j = 0; j < jnames.size(); ++j)
      if (jnames[j] == redundant_joint_name)
      {
        redundant_joint_indices.push_back(j);
        break;
      }
  return redundant_joint_indices.size() == redundant_joint_names.size() ? setRedundantJoints(redundant_joint_indices) :
                                                                          false;
}

std::string KinematicsBase::removeSlash(const std::string& str) const
{
  return (!str.empty() && str[0] == '/') ? removeSlash(str.substr(1)) : str;
}

bool KinematicsBase::supportsGroup(const moveit::core::JointModelGroup* jmg, std::string* error_text_out) const
{
  // Default implementation for legacy solvers:
  if (!jmg->isChain())
  {
    if (error_text_out)
    {
      *error_text_out = "This plugin only supports joint groups which are chains";
    }
    return false;
  }

  return true;
}

KinematicsBase::KinematicsBase() : default_timeout_(DEFAULT_TIMEOUT)
{
  supported_methods_.push_back(DiscretizationMethods::NO_DISCRETIZATION);
}

KinematicsBase::~KinematicsBase() = default;

bool KinematicsBase::getPositionIK(const std::vector<geometry_msgs::msg::Pose>& ik_poses,
                                   const std::vector<double>& ik_seed_state,
                                   std::vector<std::vector<double> >& solutions, KinematicsResult& result,
                                   const KinematicsQueryOptions& options) const
{
  std::vector<double> solution;
  result.solution_percentage = 0.0;

  if (std::find(supported_methods_.begin(), supported_methods_.end(), options.discretization_method) ==
      supported_methods_.end())
  {
    result.kinematic_error = KinematicErrors::UNSUPORTED_DISCRETIZATION_REQUESTED;
    return false;
  }

  if (ik_poses.size() != 1)
  {
    RCLCPP_ERROR(LOGGER, "This kinematic solver does not support getPositionIK for multiple tips");
    result.kinematic_error = KinematicErrors::MULTIPLE_TIPS_NOT_SUPPORTED;
    return false;
  }

  if (ik_poses.empty())
  {
    RCLCPP_ERROR(LOGGER, "Input ik_poses array is empty");
    result.kinematic_error = KinematicErrors::EMPTY_TIP_POSES;
    return false;
  }

  moveit_msgs::msg::MoveItErrorCodes error_code;
  if (getPositionIK(ik_poses[0], ik_seed_state, solution, error_code, options))
  {
    solutions.resize(1);
    solutions[0] = solution;
    result.kinematic_error = KinematicErrors::OK;
    result.solution_percentage = 1.0f;
  }
  else
  {
    result.kinematic_error = KinematicErrors::NO_SOLUTION;
    return false;
  }

  return true;
}
}  // end of namespace kinematics<|MERGE_RESOLUTION|>--- conflicted
+++ resolved
@@ -84,37 +84,10 @@
                                 const std::string& group_name, const std::string& base_frame,
                                 const std::vector<std::string>& tip_frames, double search_discretization)
 {
-<<<<<<< HEAD
-  RCLCPP_ERROR(LOGGER, "IK plugin for group '%s' relies on deprecated API. "
-                       "Please implement initialize(rclcpp::Node::SharedPtr, RobotModel, ...).",
+  RCLCPP_ERROR(LOGGER,
+               "IK plugin for group '%s' relies on deprecated API. "
+               "Please implement initialize(rclcpp::Node::SharedPtr, RobotModel, ...).",
                group_name.c_str());
-=======
-  return false;  // default implementation returns false
-}
-
-bool KinematicsBase::initialize(const std::string& robot_description, const std::string& group_name,
-                                const std::string& base_frame, const std::vector<std::string>& tip_frames,
-                                double search_discretization)
-{
-  // For IK solvers that do not support multiple tip frames, fall back to single pose call
-  if (tip_frames.size() == 1)
-  {
-    return initialize(robot_description, group_name, base_frame, tip_frames[0], search_discretization);
-  }
-
-  ROS_ERROR_NAMED(LOGNAME, "This solver does not support multiple tip frames");
-  return false;
-}
-
-bool KinematicsBase::initialize(const moveit::core::RobotModel& robot_model, const std::string& group_name,
-                                const std::string& base_frame, const std::vector<std::string>& tip_frames,
-                                double search_discretization)
-{
-  ROS_WARN_NAMED(LOGNAME,
-                 "IK plugin for group '%s' relies on deprecated API. "
-                 "Please implement initialize(RobotModel, ...).",
-                 group_name.c_str());
->>>>>>> 7ad2bc7b
   return false;
 }
 
