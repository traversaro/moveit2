--- conflicted
+++ resolved
@@ -335,12 +335,7 @@
     }
     catch (std::exception&)
     {
-<<<<<<< HEAD
       RCLCPP_ERROR_STREAM(LOGGER, "Not adding " << body->getName() << " due to bad arguments.");
-=======
-      ROS_ERROR_STREAM_NAMED("collision_detetction.bullet",
-                             "Not adding " << body->getName() << " due to bad arguments.");
->>>>>>> 7ad2bc7b
     }
   }
 }
