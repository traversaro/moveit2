--- conflicted
+++ resolved
@@ -42,14 +42,10 @@
 #include <moveit/utils/lexical_casts.h>
 #include <fstream>
 
-<<<<<<< HEAD
-static const rclcpp::Logger LOGGER = rclcpp::get_logger("moveit_ompl_planning.ompl_interface");
-=======
 namespace ompl_interface
 {
-constexpr char LOGNAME[] = "ompl_interface";
+static const rclcpp::Logger LOGGER = rclcpp::get_logger("moveit.ompl_planning.ompl_interface");
 }  // namespace ompl_interface
->>>>>>> 576c39c3
 
 ompl_interface::OMPLInterface::OMPLInterface(const moveit::core::RobotModelConstPtr& robot_model,
                                              const rclcpp::Node::SharedPtr& node,
@@ -62,11 +58,7 @@
   , use_constraints_approximations_(true)
   , simplify_solutions_(true)
 {
-<<<<<<< HEAD
   RCLCPP_DEBUG(LOGGER, "Initializing OMPL interface using ROS parameters");
-=======
-  ROS_DEBUG_NAMED(LOGNAME, "Initializing OMPL interface using ROS parameters");
->>>>>>> 576c39c3
   loadPlannerConfigurations();
   loadConstraintSamplers();
 }
@@ -83,11 +75,7 @@
   , use_constraints_approximations_(true)
   , simplify_solutions_(true)
 {
-<<<<<<< HEAD
   RCLCPP_DEBUG(LOGGER, "Initializing OMPL interface using specified configuration");
-=======
-  ROS_DEBUG_NAMED(LOGNAME, "Initializing OMPL interface using specified configuration");
->>>>>>> 576c39c3
   setPlannerConfigurations(pconfig);
   loadConstraintSamplers();
 }
@@ -147,26 +135,12 @@
     const std::map<std::string, std::string>& group_params,
     planning_interface::PlannerConfigurationSettings& planner_config)
 {
-<<<<<<< HEAD
   rcl_interfaces::msg::ListParametersResult planner_params_result =
       node_->list_parameters({ parameter_namespace_ + ".planner_configs." + planner_id }, 2);
-=======
-  XmlRpc::XmlRpcValue xml_config;
-  if (!nh_.getParam("planner_configs/" + planner_id, xml_config))
-  {
-    ROS_ERROR_NAMED(LOGNAME, "Could not find the planner configuration '%s' on the param server", planner_id.c_str());
-    return false;
-  }
->>>>>>> 576c39c3
 
   if (planner_params_result.names.empty())
   {
-<<<<<<< HEAD
     RCLCPP_ERROR(LOGGER, "Could not find the planner configuration '%s' on the param server", planner_id.c_str());
-=======
-    ROS_ERROR_NAMED(LOGNAME, "A planning configuration should be of type XmlRpc Struct type (for configuration '%s')",
-                    planner_id.c_str());
->>>>>>> 576c39c3
     return false;
   }
 
@@ -204,21 +178,13 @@
     std::map<std::string, std::string> specific_group_params;
     for (const std::string& k : KNOWN_GROUP_PARAMS)
     {
-<<<<<<< HEAD
-      if (node_->has_parameter(group_name_param + "." + k))
+      std::string param_name{ group_name };
+      param_name += ".";
+      param_name += k;
+      if (node_->has_parameter(param_name))
       {
         std::string value;
-        if (node_->get_parameter(group_name_param + "." + k, value))
-=======
-      std::string param_name{ group_name };
-      param_name += "/";
-      param_name += k;
-
-      if (nh_.hasParam(param_name))
-      {
-        std::string value;
-        if (nh_.getParam(param_name, value))
->>>>>>> 576c39c3
+        if (node_->get_parameter(param_name, value))
         {
           if (!value.empty())
             specific_group_params[k] = value;
@@ -226,11 +192,7 @@
         }
 
         double value_d;
-<<<<<<< HEAD
-        if (node_->get_parameter(group_name_param + "." + k, value_d))
-=======
-        if (nh_.getParam(param_name, value_d))
->>>>>>> 576c39c3
+        if (node_->get_parameter(param_name, value_d))
         {
           // convert to string using no locale
           specific_group_params[k] = moveit::core::toString(value_d);
@@ -238,22 +200,14 @@
         }
 
         int value_i;
-<<<<<<< HEAD
-        if (node_->get_parameter(group_name_param + "." + k, value_i))
-=======
-        if (nh_.getParam(param_name, value_i))
->>>>>>> 576c39c3
+        if (node_->get_parameter(param_name, value_i))
         {
           specific_group_params[k] = std::to_string(value_i);
           continue;
         }
 
         bool value_b;
-<<<<<<< HEAD
-        if (node_->get_parameter(group_name_param + "." + k, value_b))
-=======
-        if (nh_.getParam(param_name, value_b))
->>>>>>> 576c39c3
+        if (node_->get_parameter(param_name, value_b))
         {
           specific_group_params[k] = std::to_string(value_b);
           continue;
@@ -284,30 +238,8 @@
     std::vector<std::string> config_names;
     if (node_->get_parameter(group_name + ".planner_configs", config_names))
     {
-<<<<<<< HEAD
       for (const auto& planner_id : config_names)
       {
-=======
-      if (config_names.getType() != XmlRpc::XmlRpcValue::TypeArray)
-      {
-        ROS_ERROR_NAMED(LOGNAME, "The planner_configs argument of a group configuration "
-                                 "should be an array of strings (for group '%s')",
-                        group_name.c_str());
-        continue;
-      }
-
-      for (int j = 0; j < config_names.size(); ++j)  // NOLINT(modernize-loop-convert)
-      {
-        if (config_names[j].getType() != XmlRpc::XmlRpcValue::TypeString)
-        {
-          ROS_ERROR_NAMED(LOGNAME, "Planner configuration names must be of type string (for group '%s')",
-                          group_name.c_str());
-          continue;
-        }
-
-        const std::string planner_id = static_cast<std::string>(config_names[j]);
-
->>>>>>> 576c39c3
         planning_interface::PlannerConfigurationSettings pc;
         if (loadPlannerConfiguration(group_name, planner_id, specific_group_params, pc))
           pconfig[pc.name] = pc;
@@ -317,17 +249,10 @@
 
   for (const std::pair<const std::string, planning_interface::PlannerConfigurationSettings>& config : pconfig)
   {
-<<<<<<< HEAD
     RCLCPP_DEBUG(LOGGER, "Parameters for configuration '%s'", config.first.c_str());
 
     for (const std::pair<const std::string, std::string>& parameters : config.second.config)
       RCLCPP_DEBUG(LOGGER, " - %s = %s", parameters.first.c_str(), parameters.second.c_str());
-=======
-    ROS_DEBUG_STREAM_NAMED(LOGNAME, "Parameters for configuration '" << config.first << "'");
-
-    for (const std::pair<const std::string, std::string>& parameters : config.second.config)
-      ROS_DEBUG_STREAM_NAMED(LOGNAME, " - " << parameters.first << " = " << parameters.second);
->>>>>>> 576c39c3
   }
 
   setPlannerConfigurations(pconfig);
@@ -335,9 +260,5 @@
 
 void ompl_interface::OMPLInterface::printStatus()
 {
-<<<<<<< HEAD
   RCLCPP_INFO(LOGGER, "OMPL ROS interface is running.");
-=======
-  ROS_INFO_NAMED(LOGNAME, "OMPL ROS interface is running.");
->>>>>>> 576c39c3
 }